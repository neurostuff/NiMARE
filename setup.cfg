--- conflicted
+++ resolved
@@ -44,19 +44,11 @@
     fuzzywuzzy  # nimare.annotate
     joblib  # parallelization
     matplotlib>=3.3  # this is for nilearn, which doesn't include it in its reqs
-<<<<<<< HEAD
-    nibabel>=3.1.0  # I/O of niftis
-    nilearn>=0.9.2
+    nibabel>=3.2.0  # I/O of niftis
+    nilearn>=0.10.1
     numba>=0.57.0 # used by sparse
     numpy>=1.21
-    pandas>=1.1.0
-=======
-    nibabel>=3.2.0  # I/O of niftis
-    nilearn>=0.10.1
-    numba  # used by sparse
-    numpy>=1.19.0
     pandas>=1.1.5
->>>>>>> a96f4729
     pymare~=0.0.4rc2  # nimare.meta.ibma and stats
     requests  # nimare.extract
     scikit-learn>=1.0.0  # nimare.annotate and nimare.decode
@@ -93,17 +85,11 @@
     pytest-cov
 minimum =
     matplotlib==3.3.4
-<<<<<<< HEAD
-    nibabel==3.1.0
-    nilearn==0.9.2
-    numpy==1.21
-    pandas==1.1
-=======
+
     nibabel==3.2.0
     nilearn==0.10.1
-    numpy==1.19.0
+    numpy==1.21
     pandas==1.1.5
->>>>>>> a96f4729
     pymare==0.0.4rc2
     scikit-learn==1.0.0
     scipy==1.6.0
