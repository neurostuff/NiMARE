[metadata]
url = https://github.com/neurostuff/NiMARE
license = MIT
author = NiMARE developers
author_email = tsalo006@fiu.edu
maintainer = Taylor Salo
maintainer_email = tsalo006@fiu.edu
description = NiMARE: Neuroimaging Meta-Analysis Research Environment
description-file = README.md
long_description =
    NiMARE
    ======
    NiMARE (Neuroimaging Meta-Analysis Research Environment) is a Python package
    for coordinate-based and image-based meta-analysis of neuroimaging data.

    License
    =======
    `NiMARE` is licensed under the terms of the MIT license. See the file
    'LICENSE' for information on the history of this software, terms & conditions
    for usage, and a DISCLAIMER OF ALL WARRANTIES.

    All trademarks referenced herein are property of their respective holders.

    Copyright (c) 2018--, NiMARE developers
long_description_content_type = text/x-rst
classifiers =
    Development Status :: 3 - Alpha
    Environment :: Console
    Intended Audience :: Science/Research
    License :: OSI Approved :: MIT License
    Operating System :: OS Independent
    Programming Language :: Python :: 3.6
    Programming Language :: Python :: 3.7
    Programming Language :: Python :: 3.8
    Programming Language :: Python :: 3.9
    Programming Language :: Python :: 3.10
    Topic :: Scientific/Engineering

[options]
python_requires = >= 3.6
install_requires =
    cognitiveatlas  # nimare.annotate.cogat
    fuzzywuzzy  # nimare.annotate
    joblib  # parallelization
    matplotlib>=3.3  # this is for nilearn, which doesn't include it in its reqs
    nibabel>=3.2.0  # I/O of niftis
    nilearn>=0.10.1
    numba  # used by sparse
<<<<<<< HEAD
    numpy<1.24,>=1.19.0 # for compatibility with numba https://github.com/numba/numba/issues/8615
    pandas>=1.1.5
=======
    numpy>=1.18
    pandas>=1.1.0
>>>>>>> 2991d46e
    pymare~=0.0.4rc2  # nimare.meta.ibma and stats
    requests  # nimare.extract
    scikit-learn>=1.0.0  # nimare.annotate and nimare.decode
    scipy>=1.6.0
    sparse>=0.13.0  # for kernel transformers
    statsmodels!=0.13.2  # this version doesn't install properly
    tqdm  # progress bars throughout package
packages = find:
include_package_data = False

[options.extras_require]
gzip = 
    indexed_gzip>=1.4.0  # working with gzipped niftis
doc =
    m2r
    matplotlib
    mistune<2  # just temporary until m2r addresses this issue
    pillow
    recommonmark
    seaborn
    sphinx>=3.5
    sphinx-argparse
    sphinx-copybutton
    sphinx_gallery==0.10.1
    sphinx_rtd_theme
    sphinxcontrib-bibtex
tests =
    coverage
    coveralls
    flake8-black
    flake8-docstrings
    flake8-isort
    pytest
    pytest-cov
minimum =
    matplotlib==3.3.4
    nibabel==3.2.0
    nilearn==0.10.1
    numpy==1.19.0
    pandas==1.1.5
    pymare==0.0.4rc2
    scikit-learn==1.0.0
    scipy==1.6.0
all =
    %(doc)s
    %(tests)s

[options.entry_points]
console_scripts =
    nimare = nimare.cli:_main

[options.package_data]
* =
    resources/*
    resources/atlases/*
    resources/templates/*
    tests/data/*
    tests/data/cognitive_atlas/*

[versioneer]
VCS = git
style = pep440
versionfile_source = nimare/_version.py
versionfile_build = nimare/_version.py
tag_prefix =
parentdir_prefix =

[flake8]
max-line-length = 99
exclude = *build/,_version.py
putty-ignore =
    */__init__.py : +F401
per-file-ignores =
    */__init__.py:D401
    nimare/utils.py:D401
ignore = E203,E402,E722,W503
docstring-convention = numpy<|MERGE_RESOLUTION|>--- conflicted
+++ resolved
@@ -46,13 +46,8 @@
     nibabel>=3.2.0  # I/O of niftis
     nilearn>=0.10.1
     numba  # used by sparse
-<<<<<<< HEAD
-    numpy<1.24,>=1.19.0 # for compatibility with numba https://github.com/numba/numba/issues/8615
+    numpy>=1.19.0
     pandas>=1.1.5
-=======
-    numpy>=1.18
-    pandas>=1.1.0
->>>>>>> 2991d46e
     pymare~=0.0.4rc2  # nimare.meta.ibma and stats
     requests  # nimare.extract
     scikit-learn>=1.0.0  # nimare.annotate and nimare.decode
