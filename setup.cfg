[metadata]
url = https://github.com/neurostuff/NiMARE
license = MIT
author = NiMARE developers
author_email = tsalo006@fiu.edu
maintainer = Taylor Salo
maintainer_email = tsalo006@fiu.edu
description = NiMARE: Neuroimaging Meta-Analysis Research Environment
description-file = README.md
long_description =
    NiMARE
    ======
    NiMARE (Neuroimaging Meta-Analysis Research Environment) is a Python package
    for coordinate-based and image-based meta-analysis of neuroimaging data.

    License
    =======
    `NiMARE` is licensed under the terms of the MIT license. See the file
    'LICENSE' for information on the history of this software, terms & conditions
    for usage, and a DISCLAIMER OF ALL WARRANTIES.

    All trademarks referenced herein are property of their respective holders.

    Copyright (c) 2018--, NiMARE developers
long_description_content_type = text/x-rst
classifiers =
    Development Status :: 3 - Alpha
    Environment :: Console
    Intended Audience :: Science/Research
    License :: OSI Approved :: MIT License
    Operating System :: OS Independent
    Programming Language :: Python :: 3.8
    Programming Language :: Python :: 3.9
    Programming Language :: Python :: 3.10
    Programming Language :: Python :: 3.11
    Programming Language :: Python :: 3.12
    Topic :: Scientific/Engineering

[options]
python_requires = >= 3.8
install_requires =
<<<<<<< HEAD
    git+https://github.com/CognitiveAtlas/cogat-python.git@remove_future_imports#egg=cognitiveatlas
=======
    cognitiveatlas>=0.1.11  # nimare.annotate.cogat
>>>>>>> 078bdb1b
    fuzzywuzzy  # nimare.annotate
    importlib-resources; python_version < '3.9' # for importlib.resources.files in Python 3.8
    jinja2 # nimare.reports
    joblib>=1.3.0  # parallelization
    matplotlib>=3.6.0  # this is for nilearn, which doesn't include it in its reqs
    nibabel>=3.2.0  # I/O of niftis
    nilearn>=0.10.1,!=0.10.3 # https://github.com/nilearn/nilearn/pull/4256 0.10.3 is broken
    numba>=0.57.0 # used by sparse
    numpy>=1.22 # numba needs NumPy 1.22 or greater
    pandas>=2.0.0
    patsy  # for cbmr
    plotly  # nimare.reports
    pymare>=0.0.5  # nimare.meta.ibma and stats
    pyyaml # nimare.reports
    requests  # nimare.extract
    ridgeplot  # nimare.reports
    scikit-learn>=1.0.0  # nimare.annotate and nimare.decode
    scipy>=1.6.0
    sparse>=0.13.0  # for kernel transformers
    statsmodels!=0.13.2  # this version doesn't install properly
    tqdm  # progress bars throughout package
packages = find:
include_package_data = False

[options.extras_require]
gzip = 
    indexed_gzip>=1.4.0  # working with gzipped niftis
cbmr = 
    torch>=2.0 # for cbmr models
doc =
    m2r
    matplotlib
    mistune<2  # just temporary until m2r addresses this issue
    pillow
    recommonmark
    seaborn
    sphinx>=3.5
    sphinx-argparse
    sphinx-copybutton
    sphinx-gallery
    sphinx_rtd_theme>=1.3.0
    sphinxcontrib-bibtex
tests =
    coverage
    coveralls
    flake8-black
    flake8-docstrings
    flake8-isort
    pytest
    pytest-cov
minimum =
    matplotlib==3.6.0
    nibabel==4.0.0
    nilearn==0.10.1
    numpy==1.22
    pandas==2.0.0
    pymare==0.0.5
    scikit-learn==1.0.0
    scipy==1.6.0
    seaborn==0.13.0
all =
    %(gzip)s
    %(cbmr)s
    %(doc)s
    %(tests)s

[options.entry_points]
console_scripts =
    nimare = nimare.cli:_main

[options.package_data]
* =
    resources/*
    resources/atlases/*
    resources/templates/*
    tests/data/*
    tests/data/cognitive_atlas/*
    reports/*

[versioneer]
VCS = git
style = pep440
versionfile_source = nimare/_version.py
versionfile_build = nimare/_version.py
tag_prefix =
parentdir_prefix =

[flake8]
max-line-length = 99
exclude = *build/,_version.py
putty-ignore =
    */__init__.py : +F401
per-file-ignores =
    */__init__.py:D401
    nimare/utils.py:D401
ignore = E203,E402,E722,W503
docstring-convention = numpy<|MERGE_RESOLUTION|>--- conflicted
+++ resolved
@@ -39,11 +39,7 @@
 [options]
 python_requires = >= 3.8
 install_requires =
-<<<<<<< HEAD
-    git+https://github.com/CognitiveAtlas/cogat-python.git@remove_future_imports#egg=cognitiveatlas
-=======
     cognitiveatlas>=0.1.11  # nimare.annotate.cogat
->>>>>>> 078bdb1b
     fuzzywuzzy  # nimare.annotate
     importlib-resources; python_version < '3.9' # for importlib.resources.files in Python 3.8
     jinja2 # nimare.reports
