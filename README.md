--- conflicted
+++ resolved
@@ -23,8 +23,7 @@
     - Fisher's meta-analysis
 
 ## Additional functionality
-<<<<<<< HEAD
-<<<<<<< HEAD
+
 - Automated annotation (`nimare.annotate`)
     - Tf-idf vectorization of text (`nimare.annotate.tfidf`)
     - Ontology-based annotation (`nimare.annotate.ontology`)
@@ -39,18 +38,11 @@
         - Global Vectors for Word Representation model
           (`nimare.annotate.vector.word2brain`)
         - Text2Brain model (`nimare.annotate.vector.text2brain`)
-=======
-=======
->>>>>>> 98dd69b7
 - Database extraction (`nimare.dataset.extract`)
     - NeuroVault
     - Neurosynth
     - Brainspell
     - PubMed abstract extraction
-<<<<<<< HEAD
->>>>>>> neurostuff/master
-=======
->>>>>>> 98dd69b7
 - Functional characterization analysis (`nimare.decode`)
     - BrainMap decoding
     - Neurosynth correlation-based decoding
