--- conflicted
+++ resolved
@@ -3,11 +3,7 @@
 Performing meta-analyses
 ------------------------
 
-<<<<<<< HEAD
-NiMARE implements a number of coordinate- and image-based meta-analysis algorithms in its :mod:`nimare.meta` module.
-=======
 NiMARE implements a number of coordinate- and image-based meta-analysis algorithms in its :mod:`~nimare.meta` module.
->>>>>>> d9ee6e02
 In the examples below, we exhibit a range of meta-analyses that can be done with coordinates and/or images in NiMARE.
 
 For more information about the components that go into coordinate-based meta-analyses in NiMARE, see :doc:`../cbma`,
