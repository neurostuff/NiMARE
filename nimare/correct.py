--- conflicted
+++ resolved
@@ -239,13 +239,8 @@
             p_corr = np.empty_like(p)
             p_no_nans = p[nonnan_mask]
 
-<<<<<<< HEAD
             # Call the correction method
-            p_corr_no_nans, tables = getattr(self, method)(p_no_nans)
-=======
-        # Call the correction method
-        p_corr_no_nans, tables, description = getattr(self, method)(p_no_nans)
->>>>>>> ad09e4fe
+            p_corr_no_nans, tables, description = getattr(self, method)(p_no_nans)
 
             # Unmask the corrected p values based on the NaN mask
             p_corr[nonnan_mask] = p_corr_no_nans
@@ -254,14 +249,10 @@
             corr_maps[rm] = p_corr
             self._generate_secondary_maps(result, corr_maps, rm)
 
-<<<<<<< HEAD
-        return corr_maps, tables
-=======
         # Create a dictionary of the corrected results
         corr_maps = {"p": p_corr}
         self._generate_secondary_maps(result, corr_maps)
         return corr_maps, tables, description
->>>>>>> ad09e4fe
 
 
 class FWECorrector(Corrector):
