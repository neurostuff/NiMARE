"""
Image-based meta-analysis estimators
"""
from __future__ import division

from os import mkdir
import os.path as op
from shutil import rmtree

import numpy as np
import nibabel as nib
from scipy import stats
from nipype.interfaces import fsl
from nilearn.masking import unmask, apply_mask
from statsmodels.sandbox.stats.multicomp import multipletests

from .base import IBMAEstimator
from ..base import MetaResult
from ...utils import null_to_p, p_to_z
from ...due import due, BibTeX


@due.dcite(BibTeX("""
           @article{fisher1932statistical,
              title={Statistical methods for research workers, Edinburgh:
                     Oliver and Boyd, 1925},
              author={Fisher, RA},
              journal={Google Scholar},
              year={1932}
              }
           """),
           description='Fishers citation.')
def fishers(z_maps, mask, corr='FWE', two_sided=True):
    """
    Run a Fisher's image-based meta-analysis on z-statistic maps.

    Parameters
    ----------
    z_maps : (n_contrasts, n_voxels) :obj:`numpy.ndarray`
        A 2D array of z-statistic maps in the same space, after masking.
    mask : :obj:`nibabel.Nifti1Image`
        Mask image, used to unmask results maps in compiling output.
    corr : :obj:`str` or :obj:`None`, optional
        Multiple comparisons correction method to employ. May be None.

    Returns
    -------
    result : :obj:`nimare.meta.MetaResult`
        MetaResult object containing maps for test statistics, p-values, and
        negative log(p) values.
    """
    if corr == 'FDR':
        method = 'fdr_bh'
    elif corr == 'FWE':
        method = 'bonferroni'
    elif corr is None:
        method = None
    else:
        raise ValueError('{0} correction not supported.'.format(corr))

    # Get test-value signs for p-to-z conversion
    sign = np.sign(np.mean(z_maps, axis=0))
    sign[sign == 0] = 1

    k = z_maps.shape[0]

    if two_sided:
        # two-tailed method
        ffx_stat_map = -2 * np.sum(np.log(stats.norm.sf(np.abs(z_maps), loc=0,
                                                        scale=1)*2), axis=0)
    else:
        # one-tailed method
        ffx_stat_map = -2 * np.sum(np.log(stats.norm.cdf(-z_maps, loc=0,
                                                         scale=1)), axis=0)
    p_map = stats.chi2.sf(ffx_stat_map, 2*k)

    # Multiple comparisons correction
    if corr is not None:
        _, p_corr_map, _, _ = multipletests(p_map, alpha=0.05, method=method,
                                            is_sorted=False,
                                            returnsorted=False)
    else:
        p_corr_map = p_map.copy()
    z_corr_map = p_to_z(p_corr_map, tail='two') * sign
    log_p_map = -np.log10(p_corr_map)

    result = MetaResult(mask=mask, ffx_stat=ffx_stat_map, p=p_corr_map,
                        z=z_corr_map, log_p=log_p_map)
    return result


class Fishers(IBMAEstimator):
    """
    An image-based meta-analytic test using t- or z-statistic images.
    Sum of -log P-values (from T/Zs converted to Ps)

    Requirements:
        - t OR z
    """
    def __init__(self, dataset):
        self.dataset = dataset
        self.mask = self.dataset.mask
        self.ids = None
        self.results = None

<<<<<<< HEAD
    def fit(self, ids, corr='FWE'):
        self.ids = ids
=======
    def fit(self, corr='FWE', two_sided=True):
>>>>>>> d1854fc9
        z_maps = self.dataset.get(self.ids, 'z')
        result = fishers(z_maps, self.mask, corr=corr, two_sided=two_sided)
        self.results = result


@due.dcite(BibTeX("""
           @article{stouffer1949american,
             title={The American soldier: Adjustment during army life.(Studies
                    in social psychology in World War II), Vol. 1},
             author={Stouffer, Samuel A and Suchman, Edward A and DeVinney,
                     Leland C and Star, Shirley A and Williams Jr, Robin M},
             year={1949},
             publisher={Princeton Univ. Press}
             }
           """),
           description='Stouffers citation.')
def stouffers(z_maps, mask, inference='ffx', null='theoretical', n_iters=None,
              corr='FWE', two_sided=True):
    """
    Run a Stouffer's image-based meta-analysis on z-statistic maps.

    Parameters
    ----------
    z_maps : (n_contrasts, n_voxels) :obj:`numpy.ndarray`
        A 2D array of z-statistic maps in the same space, after masking.
    mask : :obj:`nibabel.Nifti1Image`
        Mask image, used to unmask results maps in compiling output.
    inference : {'ffx', 'rfx'}, optional
        Whether to use fixed-effects inference (default) or random-effects
        inference.
    null : {'theoretical', 'empirical'}, optional
        Whether to use a theoretical null T distribution or an empirically-
        derived null distribution determined via sign flipping. Empirical null
        is only possible if ``inference = 'rfx'``.
    n_iters : :obj:`int` or :obj:`None`, optional
        The number of iterations to run in estimating the null distribution.
        Only used if ``inference = 'rfx'`` and ``null = 'empirical'``.
    corr : :obj:`str` or :obj:`None`, optional
        Multiple comparisons correction method to employ. May be None.

    Returns
    -------
    result : :obj:`nimare.meta.MetaResult`
        MetaResult object containing maps for test statistics, p-values, and
        negative log(p) values.
    """
    if corr == 'FDR':
        method = 'fdr_bh'
    elif corr == 'FWE':
        method = 'bonferroni'
    elif corr is None:
        method = None
    else:
        raise ValueError('{0} correction not supported.'.format(corr))

    sign = np.sign(np.mean(z_maps, axis=0))
    sign[sign == 0] = 1

    if inference == 'rfx':
        t_map, p_map = stats.ttest_1samp(z_maps, popmean=0, axis=0)
        t_map[np.isnan(t_map)] = 0
        p_map[np.isnan(p_map)] = 1

        if not two_sided:
            # MATLAB one-tailed method
            p_map = stats.t.cdf(-t_map, df=z_maps.shape[0]-1)

        if null == 'empirical':
            k = z_maps.shape[0]
            p_map = np.ones(t_map.shape)
            iter_t_maps = np.zeros((n_iters, t_map.shape[0]))

            data_signs = np.sign(z_maps[z_maps != 0])
            data_signs[data_signs < 0] = 0
            posprop = np.mean(data_signs)
            for i in range(n_iters):
                # Randomly flip signs of z-maps based on proportion of z-value
                # signs across all maps.
                iter_z_maps = np.copy(z_maps)
                signs = np.random.choice(a=2, size=k, p=[1-posprop, posprop])
                signs[signs == 0] = -1
                iter_z_maps *= signs[:, None]
                iter_t_maps[i, :], _ = stats.ttest_1samp(iter_z_maps,
                                                         popmean=0, axis=0)
            iter_t_maps[np.isnan(iter_t_maps)] = 0

            for voxel in range(iter_t_maps.shape[1]):
                p_map[voxel] = null_to_p(t_map[voxel], iter_t_maps[:, voxel])

            # Crop p-values of 0 or 1 to nearest values that won't evaluate to
            # 0 or 1. Prevents inf z-values.
            p_map[p_map < 1e-16] = 1e-16
            p_map[p_map > (1. - 1e-16)] = 1. - 1e-16
        elif null != 'theoretical':
            raise ValueError('Input null must be "theoretical" or "empirical".')

        # Multiple comparisons correction
        if corr is not None:
            _, p_corr_map, _, _ = multipletests(p_map, alpha=0.05,
                                                method=method, is_sorted=False,
                                                returnsorted=False)
        else:
            p_corr_map = p_map.copy()

        # Convert p to z, preserving signs
        z_corr_map = p_to_z(p_corr_map, tail='two') * sign
        log_p_map = -np.log10(p_corr_map)
        result = MetaResult(mask=mask, t=t_map, p=p_corr_map, z=z_corr_map,
                            log_p=log_p_map)
    elif inference == 'ffx':
        if null == 'theoretical':
            k = z_maps.shape[0]
            z_map = np.sum(z_maps, axis=0) / np.sqrt(k)
            sign = np.sign(z_map)
            sign[sign == 0] = 1
            if two_sided:
                # two-tailed method
                p_map = stats.norm.sf(np.abs(z_map)) * 2
            else:
                # one-tailed method
                p_map = stats.norm.cdf(-z_map, loc=0, scale=1)

            # Multiple comparisons correction
            if corr is not None:
                _, p_corr_map, _, _ = multipletests(p_map, alpha=0.05,
                                                    method=method,
                                                    is_sorted=False,
                                                    returnsorted=False)
            else:
                p_corr_map = p_map.copy()

            # Convert p to z, preserving signs
            z_corr_map = p_to_z(p_corr_map, tail='two') * sign
            log_p_map = -np.log10(p_corr_map)
            result = MetaResult(mask=mask, z=z_corr_map, p=p_corr_map,
                                log_p=log_p_map)
        else:
            raise ValueError('Only theoretical null distribution may be used '
                             'for FFX Stouffers.')
    else:
        raise ValueError('Input inference must be "rfx" or "ffx".')
    return result


class Stouffers(IBMAEstimator):
    """
    A t-test on z-statistic images.

    Parameters
    ----------
    dataset : :obj:`nimare.dataset.Dataset`
        Dataset to analyze.
    inference : {'rfx', 'ffx'}
        Whether to run a random- or fixed-effects model.
    null : {'theoretical', 'empirical'}
        Whether to compare test statistics to theoretical or empirical null
        distribution. Empirical null distribution is only possible when
        inference is set to 'rfx'.

    Requirements:
        - z
    """
    def __init__(self, dataset):
        self.dataset = dataset
        self.mask = self.dataset.mask
        self.ids = None
        self.inference = None
        self.null = None
        self.n_iters = None
        self.results = None

<<<<<<< HEAD
    def fit(self, ids, inference='ffx', null='theoretical', n_iters=None,
            corr='FWE'):
        self.ids = ids
=======
    def fit(self, inference='ffx', null='theoretical', n_iters=None,
            corr='FWE', two_sided=True):
>>>>>>> d1854fc9
        self.inference = inference
        self.null = null
        self.n_iters = n_iters
        z_maps = self.dataset.get(self.ids, 'z')
        result = stouffers(z_maps, self.mask, inference=inference, null=null,
                           n_iters=n_iters, corr=corr, two_sided=two_sided)
        self.results = result


@due.dcite(BibTeX("""
           @article{zaykin2011optimally,
             title={Optimally weighted Z-test is a powerful method for
                    combining probabilities in meta-analysis},
             author={Zaykin, Dmitri V},
             journal={Journal of evolutionary biology},
             volume={24},
             number={8},
             pages={1836--1841},
             year={2011},
             publisher={Wiley Online Library}
             }
           """),
           description='Weighted Stouffers citation.')
def weighted_stouffers(z_maps, sample_sizes, mask, corr='FWE', two_sided=True):
    """
    Run a Stouffer's image-based meta-analysis on z-statistic maps.

    Parameters
    ----------
    z_maps : (n_contrasts, n_voxels) :obj:`numpy.ndarray`
        A 2D array of z-statistic maps in the same space, after masking.
    sample_sizes : (n_contrasts,) :obj:`numpy.ndarray`
        A 1D array of sample sizes associated with contrasts in ``z_maps``.
        Must be in same order as rows in ``z_maps``.
    mask : :obj:`nibabel.Nifti1Image`
        Mask image, used to unmask results maps in compiling output.
    corr : :obj:`str` or :obj:`None`, optional
        Multiple comparisons correction method to employ. May be None.

    Returns
    -------
    result : :obj:`nimare.meta.MetaResult`
        MetaResult object containing maps for test statistics, p-values, and
        negative log(p) values.
    """
    assert z_maps.shape[0] == sample_sizes.shape[0]
    if corr == 'FDR':
        method = 'fdr_bh'
    elif corr == 'FWE':
        method = 'bonferroni'
    elif corr is None:
        method = None
    else:
        raise ValueError('{0} correction not supported.'.format(corr))

    weighted_z_maps = z_maps * np.sqrt(sample_sizes)[:, None]
    ffx_stat_map = np.sum(weighted_z_maps, axis=0) / np.sqrt(np.sum(sample_sizes))

    if two_sided:
        # two-tailed method
        p_map = stats.norm.sf(np.abs(ffx_stat_map)) * 2
    else:
        # one-tailed method
        p_map = stats.norm.cdf(-ffx_stat_map, loc=0, scale=1)

    # Multiple comparisons correction
    if corr is not None:
        _, p_corr_map, _, _ = multipletests(p_map, alpha=0.05, method=method,
                                            is_sorted=False,
                                            returnsorted=False)
    else:
        p_corr_map = p_map.copy()

    # Convert p to z, preserving signs
    sign = np.sign(ffx_stat_map)
    sign[sign == 0] = 1
    z_corr_map = p_to_z(p_corr_map, tail='two') * sign
    log_p_map = -np.log10(p_corr_map)
    result = MetaResult(mask=mask, ffx_stat=ffx_stat_map, p=p_corr_map,
                        z=z_corr_map, log_p=log_p_map)
    return result


class WeightedStouffers(IBMAEstimator):
    """
    An image-based meta-analytic test using z-statistic images and
    sample sizes.
    Zs from bigger studies get bigger weight

    Requirements:
        - z
        - n
    """
    def __init__(self, dataset):
        self.dataset = dataset
        self.mask = self.dataset.mask
        self.ids = None
        self.results = None

<<<<<<< HEAD
    def fit(self, ids):
        self.ids = ids
=======
    def fit(self, two_sided=True):
>>>>>>> d1854fc9
        z_maps = self.dataset.get(self.ids, 'z')
        sample_sizes = self.dataset.get(self.ids, 'n')
        result = weighted_stouffers(z_maps, sample_sizes, self.mask,
                                    two_sided=two_sided)
        self.results = result


def rfx_glm(con_maps, mask, null='theoretical', n_iters=None,
            corr='FWE', two_sided=True):
    """
    Run a random-effects (RFX) GLM on contrast maps.

    Parameters
    ----------
    con_maps : (n_contrasts, n_voxels) :obj:`numpy.ndarray`
        A 2D array of contrast maps in the same space, after masking.
    mask : :obj:`nibabel.Nifti1Image`
        Mask image, used to unmask results maps in compiling output.
    null : {'theoretical', 'empirical'}, optional
        Whether to use a theoretical null T distribution or an empirically-
        derived null distribution determined via sign flipping.
    n_iters : :obj:`int` or :obj:`None`, optional
        The number of iterations to run in estimating the null distribution.
        Only used if ``null = 'empirical'``.
    corr : :obj:`str` or :obj:`None`, optional
        Multiple comparisons correction method to employ. May be None.

    Returns
    -------
    result : :obj:`nimare.meta.MetaResult`
        MetaResult object containing maps for test statistics, p-values, and
        negative log(p) values.
    """
    if corr == 'FDR':
        method = 'fdr_bh'
    elif corr == 'FWE':
        method = 'bonferroni'
    elif corr is None:
        method = None
    else:
        raise ValueError('{0} correction not supported.'.format(corr))

    # Normalize contrast maps to have unit variance
    con_maps = con_maps / np.std(con_maps, axis=1)[:, None]
    t_map, p_map = stats.ttest_1samp(con_maps, popmean=0, axis=0)
    t_map[np.isnan(t_map)] = 0
    p_map[np.isnan(p_map)] = 1

    if not two_sided:
        # MATLAB one-tailed method
        p_map = stats.t.cdf(-t_map, df=con_maps.shape[0]-1)

    if null == 'empirical':
        k = con_maps.shape[0]
        p_map = np.ones(t_map.shape)
        iter_t_maps = np.zeros((n_iters, t_map.shape[0]))

        data_signs = np.sign(con_maps[con_maps != 0])
        data_signs[data_signs < 0] = 0
        posprop = np.mean(data_signs)
        for i in range(n_iters):
            iter_con_maps = np.copy(con_maps)
            signs = np.random.choice(a=2, size=k, p=[1-posprop, posprop])
            signs[signs == 0] = -1
            iter_con_maps *= signs[:, None]
            iter_t_maps[i, :], _ = stats.ttest_1samp(iter_con_maps, popmean=0,
                                                     axis=0)
        iter_t_maps[np.isnan(iter_t_maps)] = 0

        for voxel in range(iter_t_maps.shape[1]):
            p_map[voxel] = null_to_p(t_map[voxel], iter_t_maps[:, voxel])

        # Crop p-values of 0 or 1 to nearest values that won't evaluate to
        # 0 or 1. Prevents inf z-values.
        p_map[p_map < 1e-16] = 1e-16
        p_map[p_map > (1. - 1e-16)] = 1. - 1e-16
    elif null != 'theoretical':
        raise ValueError('Input null must be "theoretical" or "empirical".')

    # Multiple comparisons correction
    if corr is not None:
        _, p_corr_map, _, _ = multipletests(p_map, alpha=0.05, method=method,
                                            is_sorted=False,
                                            returnsorted=False)
    else:
        p_corr_map = p_map.copy()

    # Convert p to z, preserving signs
    sign = np.sign(t_map)
    sign[sign == 0] = 1
    z_corr_map = p_to_z(p_corr_map, tail='two') * sign
    log_p_map = -np.log10(p_corr_map)
    result = MetaResult(mask=mask, t=t_map, z=z_corr_map, p=p_corr_map,
                        log_p=log_p_map)
    return result


class RFX_GLM(IBMAEstimator):
    """
    A t-test on contrast images.

    Requirements:
        - con
    """
    def __init__(self, dataset):
        self.dataset = dataset
        self.mask = self.dataset.mask
        self.ids = None
        self.null = None
        self.n_iters = None
        self.results = None

<<<<<<< HEAD
    def fit(self, ids, null='theoretical', n_iters=None, corr='FWE'):
        self.ids = ids
=======
    def fit(self, null='theoretical', n_iters=None, corr='FWE',
            two_sided=True):
>>>>>>> d1854fc9
        self.null = null
        self.n_iters = n_iters
        con_maps = self.dataset.get(self.ids, 'con')
        result = rfx_glm(con_maps, self.mask, null=self.null,
                         n_iters=self.n_iters, corr=corr, two_sided=two_sided)
        self.results = result


def fsl_glm(con_maps, se_maps, sample_sizes, mask, inference, cdt=0.01, q=0.05,
            work_dir='fsl_glm', two_sided=True):
    assert con_maps.shape == se_maps.shape
    assert con_maps.shape[0] == sample_sizes.shape[0]

    if inference == 'mfx':
        run_mode = 'flame1'
    elif inference == 'ffx':
        run_mode = 'fe'
    else:
<<<<<<< HEAD
        p_corr_map = p_map.copy()

    # Convert p to z, preserving signs
    sign = np.sign(ffx_stat_map)
    sign[sign == 0] = 1

    log_p_map = -np.log10(p_corr_map)
    z_corr_map = p_to_z(p_corr_map, tail='two') * sign
    result = MetaResult(mask=mask, ffx_stat=ffx_stat_map, z=z_corr_map,
                        p=p_corr_map, log_p=log_p_map)
    return result


class FFX_GLM(IBMAEstimator):
    """
    An image-based meta-analytic test using contrast and standard error images.
    Don't estimate variance, just take from first level

    Requirements:
        - con
        - se
    """
    def __init__(self, dataset):
        self.dataset = dataset
        self.mask = self.dataset.mask
        self.ids = None
        self.sample_sizes = None
        self.equal_var = None

    def fit(self, ids, sample_sizes=None, equal_var=True, corr='FWE'):
        """
        Perform meta-analysis given parameters.
        """
        self.ids = ids
        self.sample_sizes = sample_sizes
        self.equal_var = equal_var
        con_maps = self.dataset.get(self.ids, 'con')
        var_maps = self.dataset.get(self.ids, 'con_se')
        k = con_maps.shape[0]
        if self.sample_sizes is not None:
            sample_sizes = np.repeat(self.sample_sizes, k)
        else:
            sample_sizes = self.dataset.get(self.ids, 'n')
        result = ffx_glm(con_maps, var_maps, sample_sizes, self.mask,
                         equal_var=self.equal_var, corr=corr)
        self.results = result


def mfx_glm(con_maps, se_maps, sample_sizes, mask, cdt=0.01, q=0.05,
            work_dir='mfx_glm'):
    """
    Run a mixed-effects GLM on contrast and standard error images.

    Parameters
    ----------
    con_maps : (n_contrasts, n_voxels) :obj:`numpy.ndarray`
        A 2D array of contrast maps in the same space, after masking.
    var_maps : (n_contrasts, n_voxels) :obj:`numpy.ndarray`
        A 2D array of contrast standard error maps in the same space, after
        masking. Must match shape and order of ``con_maps``.
    sample_sizes : (n_contrasts,) :obj:`numpy.ndarray`
        A 1D array of sample sizes associated with contrasts in ``con_maps``
        and ``var_maps``. Must be in same order as rows in ``con_maps`` and
        ``var_maps``.
    mask : :obj:`nibabel.Nifti1Image`
        Mask image, used to unmask results maps in compiling output.
    equal_var : :obj:`bool`, optional
        Whether equal variance is assumed across contrasts. Default is True.
        False is not yet implemented.
    q : :obj:`float`, optional
        Alpha for multiple comparisons correction.
    corr : :obj:`str` or :obj:`None`, optional
        Multiple comparisons correction method to employ. May be None.

    Returns
    -------
    result : :obj:`nimare.meta.MetaResult`
        MetaResult object containing maps for test statistics, p-values, and
        negative log(p) values.

    TODO
    ----
    Step 1: Concatenate con_maps into 4D image and save to file in working
            directory
    Step 2: Repeat with var_maps
    Step 3: Write out mask image to file in working directory
    Step 4: Create design file
    Step 5: Create t contrast file
    Step 6: Create covariance split file
    Step 7: Create DOF file for varcopes
    Step 8: Run flameo with --runmode=flame1, setting --logdir to working
            directory
    """
    assert con_maps.shape == se_maps.shape
    assert con_maps.shape[0] == sample_sizes.shape[0]
=======
        raise ValueError('Input "inference" must be "mfx" or "ffx".')
>>>>>>> d1854fc9

    if 0 < cdt < 1:
        cdt_z = p_to_z(cdt, tail='two')
    else:
        cdt_z = cdt

    work_dir = op.abspath(work_dir)
    if op.isdir(work_dir):
        raise ValueError('Working directory already '
                         'exists: "{0}"'.format(work_dir))

    mkdir(work_dir)
    cope_file = op.join(work_dir, 'cope.nii.gz')
    varcope_file = op.join(work_dir, 'varcope.nii.gz')
    mask_file = op.join(work_dir, 'mask.nii.gz')
    design_file = op.join(work_dir, 'design.mat')
    tcon_file = op.join(work_dir, 'design.con')
    cov_split_file = op.join(work_dir, 'cov_split.mat')
    dof_file = op.join(work_dir, 'dof.nii.gz')

    dofs = (np.array(sample_sizes) - 1).astype(str)

    con_maps[np.isnan(con_maps)] = 0
    cope_4d_img = unmask(con_maps, mask)
    se_maps[np.isnan(se_maps)] = 0
    se_maps = se_maps ** 2  # square SE to get var
    varcope_4d_img = unmask(se_maps, mask)
    dof_maps = np.ones(con_maps.shape)
    for i in range(len(dofs)):
        dof_maps[i, :] = dofs[i]
    dof_4d_img = unmask(dof_maps, mask)

    # Covariance splitting file
    cov_data = ['/NumWaves\t1',
                '/NumPoints\t{0}'.format(con_maps.shape[0]),
                '',
                '/Matrix']
    cov_data += ['1'] * con_maps.shape[0]
    with open(cov_split_file, 'w') as fo:
        fo.write('\n'.join(cov_data))

    # T contrast file
    tcon_data = ['/ContrastName1 MFX-GLM',
                 '/NumWaves\t1',
                 '/NumPoints\t1',
                 '',
                 '/Matrix',
                 '1']
    with open(tcon_file, 'w') as fo:
        fo.write('\n'.join(tcon_data))

    cope_4d_img.to_filename(cope_file)
    varcope_4d_img.to_filename(varcope_file)
    dof_4d_img.to_filename(dof_file)
    mask.to_filename(mask_file)

    design_matrix = ['/NumWaves\t1',
                     '/NumPoints\t{0}'.format(con_maps.shape[0]),
                     '/PPheights\t1',
                     '',
                     '/Matrix']
    design_matrix += ['1'] * con_maps.shape[0]
    with open(design_file, 'w') as fo:
        fo.write('\n'.join(design_matrix))

    flameo = fsl.FLAMEO()
    flameo.inputs.cope_file = cope_file
    flameo.inputs.var_cope_file = varcope_file
    flameo.inputs.cov_split_file = cov_split_file
    flameo.inputs.design_file = design_file
    flameo.inputs.t_con_file = tcon_file
    flameo.inputs.mask_file = mask_file
    flameo.inputs.run_mode = run_mode
    flameo.inputs.dof_var_cope_file = dof_file
    res = flameo.run()

    temp_img = nib.load(res.outputs.zstats)
    temp_img = nib.Nifti1Image(temp_img.get_data()*-1, temp_img.affine)
    temp_img.to_filename(op.join(work_dir, 'temp_zstat2.nii.gz'))

    temp_img2 = nib.load(res.outputs.copes)
    temp_img2 = nib.Nifti1Image(temp_img2.get_data()*-1, temp_img2.affine)
    temp_img2.to_filename(op.join(work_dir, 'temp_copes2.nii.gz'))

    # FWE correction
    # Estimate smoothness
    est = fsl.model.SmoothEstimate()
    est.inputs.dof = con_maps.shape[0] - 1
    est.inputs.mask_file = mask_file
    est.inputs.residual_fit_file = res.outputs.res4d
    est_res = est.run()

    # Positive clusters
    cl = fsl.model.Cluster()
    cl.inputs.threshold = cdt_z
    cl.inputs.pthreshold = q
    cl.inputs.in_file = res.outputs.zstats
    cl.inputs.cope_file = res.outputs.copes
    cl.inputs.use_mm = True
    cl.inputs.find_min = False
    cl.inputs.dlh = est_res.outputs.dlh
    cl.inputs.volume = est_res.outputs.volume
    cl.inputs.out_threshold_file = op.join(work_dir, 'thresh_zstat1.nii.gz')
    cl.inputs.connectivity = 26
    cl.inputs.out_localmax_txt_file = op.join(work_dir, 'lmax_zstat1_tal.txt')
    cl_res = cl.run()

    out_cope_img = nib.load(res.outputs.copes)
    out_t_img = nib.load(res.outputs.tstats)
    out_z_img = nib.load(res.outputs.zstats)
    out_cope_map = apply_mask(out_cope_img, mask)
    out_t_map = apply_mask(out_t_img, mask)
    out_z_map = apply_mask(out_z_img, mask)
    pos_z_map = apply_mask(nib.load(cl_res.outputs.threshold_file), mask)

    if two_sided:
        # Negative clusters
        cl2 = fsl.model.Cluster()
        cl2.inputs.threshold = cdt_z
        cl2.inputs.pthreshold = q
        cl2.inputs.in_file = op.join(work_dir, 'temp_zstat2.nii.gz')
        cl2.inputs.cope_file = op.join(work_dir, 'temp_copes2.nii.gz')
        cl2.inputs.use_mm = True
        cl2.inputs.find_min = False
        cl2.inputs.dlh = est_res.outputs.dlh
        cl2.inputs.volume = est_res.outputs.volume
        cl2.inputs.out_threshold_file = op.join(work_dir,
                                                'thresh_zstat2.nii.gz')
        cl2.inputs.connectivity = 26
        cl2.inputs.out_localmax_txt_file = op.join(work_dir,
                                                   'lmax_zstat2_tal.txt')
        cl2_res = cl2.run()

        neg_z_map = apply_mask(nib.load(cl2_res.outputs.threshold_file), mask)
        thresh_z_map = pos_z_map - neg_z_map
    else:
        thresh_z_map = pos_z_map

    print('Cleaning up...')
    rmtree(work_dir)
    rmtree(res.outputs.stats_dir)

    # Compile outputs
    out_p_map = stats.norm.sf(abs(out_z_map)) * 2
    log_p_map = -np.log10(out_p_map)
    result = MetaResult(mask=mask, cope=out_cope_map, z=out_z_map,
                        thresh_z=thresh_z_map, t=out_t_map, p=out_p_map,
                        log_p=log_p_map)
    return result


def ffx_glm(con_maps, se_maps, sample_sizes, mask, cdt=0.01, q=0.05,
            work_dir='mfx_glm', two_sided=True):
    """
    Run a fixed-effects GLM on contrast and standard error images.

    Parameters
    ----------
    con_maps : (n_contrasts, n_voxels) :obj:`numpy.ndarray`
        A 2D array of contrast maps in the same space, after masking.
    var_maps : (n_contrasts, n_voxels) :obj:`numpy.ndarray`
        A 2D array of contrast standard error maps in the same space, after
        masking. Must match shape and order of ``con_maps``.
    sample_sizes : (n_contrasts,) :obj:`numpy.ndarray`
        A 1D array of sample sizes associated with contrasts in ``con_maps``
        and ``var_maps``. Must be in same order as rows in ``con_maps`` and
        ``var_maps``.
    mask : :obj:`nibabel.Nifti1Image`
        Mask image, used to unmask results maps in compiling output.
    cdt : :obj:`float`, optional
        Cluster-defining p-value threshold.
    q : :obj:`float`, optional
        Alpha for multiple comparisons correction.
    work_dir : :obj:`str`, optional
        Working directory for FSL flameo outputs.
    two_sided : :obj:`bool`, optional
        Whether analysis should be two-sided (True) or one-sided (False).

    Returns
    -------
    result : :obj:`nimare.meta.MetaResult`
        MetaResult object containing maps for test statistics, p-values, and
        negative log(p) values.
    """
    result = fsl_glm(con_maps, se_maps, sample_sizes, mask, inference='ffx',
                     cdt=0.01, q=0.05, work_dir='mfx_glm', two_sided=True)
    return result


class FFX_GLM(IBMAEstimator):
    """
    An image-based meta-analytic test using contrast and standard error images.
    Don't estimate variance, just take from first level

    Requirements:
        - con
        - se
    """
    def __init__(self, dataset, ids):
        self.dataset = dataset
        self.mask = self.dataset.mask
        self.ids = ids
        self.sample_sizes = None
        self.equal_var = None

    def fit(self, sample_sizes=None, equal_var=True, corr='FWE',
            two_sided=True):
        """
        Perform meta-analysis given parameters.
        """
        self.sample_sizes = sample_sizes
        self.equal_var = equal_var
        con_maps = self.dataset.get(self.ids, 'con')
        var_maps = self.dataset.get(self.ids, 'con_se')
        if self.sample_sizes is not None:
            sample_sizes = np.repeat(self.sample_sizes, k)
        else:
            sample_sizes = self.dataset.get(self.ids, 'n')
        result = ffx_glm(con_maps, var_maps, sample_sizes, self.mask,
                         equal_var=self.equal_var, corr=corr,
                         two_sided=two_sided)
        self.results = result


def mfx_glm(con_maps, se_maps, sample_sizes, mask, cdt=0.01, q=0.05,
            work_dir='mfx_glm', two_sided=True):
    """
    Run a mixed-effects GLM on contrast and standard error images.

    Parameters
    ----------
    con_maps : (n_contrasts, n_voxels) :obj:`numpy.ndarray`
        A 2D array of contrast maps in the same space, after masking.
    var_maps : (n_contrasts, n_voxels) :obj:`numpy.ndarray`
        A 2D array of contrast standard error maps in the same space, after
        masking. Must match shape and order of ``con_maps``.
    sample_sizes : (n_contrasts,) :obj:`numpy.ndarray`
        A 1D array of sample sizes associated with contrasts in ``con_maps``
        and ``var_maps``. Must be in same order as rows in ``con_maps`` and
        ``var_maps``.
    mask : :obj:`nibabel.Nifti1Image`
        Mask image, used to unmask results maps in compiling output.
    cdt : :obj:`float`, optional
        Cluster-defining p-value threshold.
    q : :obj:`float`, optional
        Alpha for multiple comparisons correction.
    work_dir : :obj:`str`, optional
        Working directory for FSL flameo outputs.
    two_sided : :obj:`bool`, optional
        Whether analysis should be two-sided (True) or one-sided (False).

    Returns
    -------
    result : :obj:`nimare.meta.MetaResult`
        MetaResult object containing maps for test statistics, p-values, and
        negative log(p) values.
    """
    result = fsl_glm(con_maps, se_maps, sample_sizes, mask, inference='mfx',
                     cdt=0.01, q=0.05, work_dir='mfx_glm', two_sided=True)
    return result


class MFX_GLM(IBMAEstimator):
    """
    The gold standard image-based meta-analytic test. Uses contrast and
    standard error images.

    Requirements:
        - con
        - se
    """
    def __init__(self, dataset):
        self.dataset = dataset
        self.mask = self.dataset.mask
        self.ids = None

<<<<<<< HEAD
    def fit(self, ids):
        self.ids = ids
=======
    def fit(self, sample_sizes=None, equal_var=True, corr='FWE',
            two_sided=True):
        """
        Perform meta-analysis given parameters.
        """
        self.sample_sizes = sample_sizes
        self.equal_var = equal_var
>>>>>>> d1854fc9
        con_maps = self.dataset.get(self.ids, 'con')
        var_maps = self.dataset.get(self.ids, 'con_se')
        if self.sample_sizes is not None:
            sample_sizes = np.repeat(self.sample_sizes, k)
        else:
            sample_sizes = self.dataset.get(self.ids, 'n')
        result = ffx_glm(con_maps, var_maps, sample_sizes, self.mask,
                         equal_var=self.equal_var, corr=corr,
                         two_sided=two_sided)
        self.results = result<|MERGE_RESOLUTION|>--- conflicted
+++ resolved
@@ -103,12 +103,8 @@
         self.ids = None
         self.results = None
 
-<<<<<<< HEAD
-    def fit(self, ids, corr='FWE'):
+    def fit(self, ids, corr='FWE', two_sided=True):
         self.ids = ids
-=======
-    def fit(self, corr='FWE', two_sided=True):
->>>>>>> d1854fc9
         z_maps = self.dataset.get(self.ids, 'z')
         result = fishers(z_maps, self.mask, corr=corr, two_sided=two_sided)
         self.results = result
@@ -280,14 +276,9 @@
         self.n_iters = None
         self.results = None
 
-<<<<<<< HEAD
     def fit(self, ids, inference='ffx', null='theoretical', n_iters=None,
-            corr='FWE'):
+            corr='FWE', two_sided=True):
         self.ids = ids
-=======
-    def fit(self, inference='ffx', null='theoretical', n_iters=None,
-            corr='FWE', two_sided=True):
->>>>>>> d1854fc9
         self.inference = inference
         self.null = null
         self.n_iters = n_iters
@@ -387,12 +378,8 @@
         self.ids = None
         self.results = None
 
-<<<<<<< HEAD
-    def fit(self, ids):
+    def fit(self, ids, two_sided=True):
         self.ids = ids
-=======
-    def fit(self, two_sided=True):
->>>>>>> d1854fc9
         z_maps = self.dataset.get(self.ids, 'z')
         sample_sizes = self.dataset.get(self.ids, 'n')
         result = weighted_stouffers(z_maps, sample_sizes, self.mask,
@@ -505,13 +492,9 @@
         self.n_iters = None
         self.results = None
 
-<<<<<<< HEAD
-    def fit(self, ids, null='theoretical', n_iters=None, corr='FWE'):
+    def fit(self, ids, null='theoretical', n_iters=None, corr='FWE',
+            two_sided=True):
         self.ids = ids
-=======
-    def fit(self, null='theoretical', n_iters=None, corr='FWE',
-            two_sided=True):
->>>>>>> d1854fc9
         self.null = null
         self.n_iters = n_iters
         con_maps = self.dataset.get(self.ids, 'con')
@@ -530,105 +513,7 @@
     elif inference == 'ffx':
         run_mode = 'fe'
     else:
-<<<<<<< HEAD
-        p_corr_map = p_map.copy()
-
-    # Convert p to z, preserving signs
-    sign = np.sign(ffx_stat_map)
-    sign[sign == 0] = 1
-
-    log_p_map = -np.log10(p_corr_map)
-    z_corr_map = p_to_z(p_corr_map, tail='two') * sign
-    result = MetaResult(mask=mask, ffx_stat=ffx_stat_map, z=z_corr_map,
-                        p=p_corr_map, log_p=log_p_map)
-    return result
-
-
-class FFX_GLM(IBMAEstimator):
-    """
-    An image-based meta-analytic test using contrast and standard error images.
-    Don't estimate variance, just take from first level
-
-    Requirements:
-        - con
-        - se
-    """
-    def __init__(self, dataset):
-        self.dataset = dataset
-        self.mask = self.dataset.mask
-        self.ids = None
-        self.sample_sizes = None
-        self.equal_var = None
-
-    def fit(self, ids, sample_sizes=None, equal_var=True, corr='FWE'):
-        """
-        Perform meta-analysis given parameters.
-        """
-        self.ids = ids
-        self.sample_sizes = sample_sizes
-        self.equal_var = equal_var
-        con_maps = self.dataset.get(self.ids, 'con')
-        var_maps = self.dataset.get(self.ids, 'con_se')
-        k = con_maps.shape[0]
-        if self.sample_sizes is not None:
-            sample_sizes = np.repeat(self.sample_sizes, k)
-        else:
-            sample_sizes = self.dataset.get(self.ids, 'n')
-        result = ffx_glm(con_maps, var_maps, sample_sizes, self.mask,
-                         equal_var=self.equal_var, corr=corr)
-        self.results = result
-
-
-def mfx_glm(con_maps, se_maps, sample_sizes, mask, cdt=0.01, q=0.05,
-            work_dir='mfx_glm'):
-    """
-    Run a mixed-effects GLM on contrast and standard error images.
-
-    Parameters
-    ----------
-    con_maps : (n_contrasts, n_voxels) :obj:`numpy.ndarray`
-        A 2D array of contrast maps in the same space, after masking.
-    var_maps : (n_contrasts, n_voxels) :obj:`numpy.ndarray`
-        A 2D array of contrast standard error maps in the same space, after
-        masking. Must match shape and order of ``con_maps``.
-    sample_sizes : (n_contrasts,) :obj:`numpy.ndarray`
-        A 1D array of sample sizes associated with contrasts in ``con_maps``
-        and ``var_maps``. Must be in same order as rows in ``con_maps`` and
-        ``var_maps``.
-    mask : :obj:`nibabel.Nifti1Image`
-        Mask image, used to unmask results maps in compiling output.
-    equal_var : :obj:`bool`, optional
-        Whether equal variance is assumed across contrasts. Default is True.
-        False is not yet implemented.
-    q : :obj:`float`, optional
-        Alpha for multiple comparisons correction.
-    corr : :obj:`str` or :obj:`None`, optional
-        Multiple comparisons correction method to employ. May be None.
-
-    Returns
-    -------
-    result : :obj:`nimare.meta.MetaResult`
-        MetaResult object containing maps for test statistics, p-values, and
-        negative log(p) values.
-
-    TODO
-    ----
-    Step 1: Concatenate con_maps into 4D image and save to file in working
-            directory
-    Step 2: Repeat with var_maps
-    Step 3: Write out mask image to file in working directory
-    Step 4: Create design file
-    Step 5: Create t contrast file
-    Step 6: Create covariance split file
-    Step 7: Create DOF file for varcopes
-    Step 8: Run flameo with --runmode=flame1, setting --logdir to working
-            directory
-    """
-    assert con_maps.shape == se_maps.shape
-    assert con_maps.shape[0] == sample_sizes.shape[0]
-=======
         raise ValueError('Input "inference" must be "mfx" or "ffx".')
->>>>>>> d1854fc9
 
     if 0 < cdt < 1:
         cdt_z = p_to_z(cdt, tail='two')
@@ -827,18 +712,19 @@
         - con
         - se
     """
-    def __init__(self, dataset, ids):
+    def __init__(self, dataset):
         self.dataset = dataset
         self.mask = self.dataset.mask
-        self.ids = ids
+        self.ids = None
         self.sample_sizes = None
         self.equal_var = None
 
-    def fit(self, sample_sizes=None, equal_var=True, corr='FWE',
+    def fit(self, ids, sample_sizes=None, equal_var=True, corr='FWE',
             two_sided=True):
         """
         Perform meta-analysis given parameters.
         """
+        self.ids = ids
         self.sample_sizes = sample_sizes
         self.equal_var = equal_var
         con_maps = self.dataset.get(self.ids, 'con')
@@ -905,18 +791,14 @@
         self.mask = self.dataset.mask
         self.ids = None
 
-<<<<<<< HEAD
-    def fit(self, ids):
-        self.ids = ids
-=======
-    def fit(self, sample_sizes=None, equal_var=True, corr='FWE',
+    def fit(self, ids, sample_sizes=None, equal_var=True, corr='FWE',
             two_sided=True):
         """
         Perform meta-analysis given parameters.
         """
+        self.ids = ids
         self.sample_sizes = sample_sizes
         self.equal_var = equal_var
->>>>>>> d1854fc9
         con_maps = self.dataset.get(self.ids, 'con')
         var_maps = self.dataset.get(self.ids, 'con_se')
         if self.sample_sizes is not None:
