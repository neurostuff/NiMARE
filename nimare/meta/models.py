
import abc
import torch
import numpy as np
import pandas as pd
import functorch
import logging
import copy

<<<<<<< HEAD

=======
LGR = logging.getLogger(__name__)
>>>>>>> b55433dd
class GeneralLinearModelEstimator(torch.nn.Module):
    def __init__(
        self,
        spatial_coef_dim=None,
        moderators_coef_dim=None,
        groups=None,
        penalty=False,
        lr = 0.1,
        lr_decay=0.999,
        n_iter=1000,
        tol=1e-2,
        device="cpu",
    ):  
        super().__init__()
        self.spatial_coef_dim = spatial_coef_dim
        self.moderators_coef_dim = moderators_coef_dim
        self.groups = groups
        self.penalty = penalty
        self.lr = lr
        self.lr_decay = lr_decay
        self.n_iter = n_iter
        self.tol = tol
        self.device = device

        # initialization for spatial regression coefficients
        if self.spatial_coef_dim and self.groups:
            self.init_spatial_weights()
        # initialization for regression coefficients of moderators
        if self.moderators_coef_dim:
            self.init_moderator_weights()
        # initialization for iteration set up
        self.iter = 0

        # after fitting, the following attributes will be created
        self.spatial_regression_coef = None
        self.spatial_intensity_estimation = None
        self.moderators_coef = None
        self.moderators_effect = None
        self.spatial_regression_coef_se = None
        self.log_spatial_intensity_se = None
        self.spatial_intensity_se = None
        self.se_moderators = None
        self.params = (
            self.spatial_regression_coef,
            self.spatial_intensity_estimation,
            self.moderators_coef,
            self.moderators_effect,
            self.spatial_regression_coef_se,
            self.log_spatial_intensity_se,
            self.spatial_intensity_se,
            self.se_moderators,
        )
        
    @abc.abstractmethod
    def _log_likelihood_single_group(self, **kwargs):
        """Document this."""
        return

    @abc.abstractmethod
    def _log_likelihood_mult_group(self, **kwargs):
        """Document this."""
        return

    @abc.abstractmethod
    def forward(self, **kwargs):
        """Document this."""
        return

    def init_spatial_weights(self):
        """Document this."""
        # initialization for spatial regression coefficients
        spatial_coef_linears = dict()
        for group in self.groups:
            spatial_coef_linear_group = torch.nn.Linear(
                self.spatial_coef_dim, 1, bias=False
            ).double()
            torch.nn.init.uniform_(spatial_coef_linear_group.weight, a=-0.01, b=0.01)
            spatial_coef_linears[group] = spatial_coef_linear_group
        self.spatial_coef_linears = torch.nn.ModuleDict(spatial_coef_linears)

    def init_moderator_weights(self):
        """Document this."""
        self.moderators_linear = torch.nn.Linear(
            self.moderators_coef_dim, 1, bias=False
        ).double()
        torch.nn.init.uniform_(self.moderators_linear.weight, a=-0.01, b=0.01)

    def init_weights(self, groups, spatial_coef_dim, moderators_coef_dim):
        """Document this."""
        self.groups = groups
        self.spatial_coef_dim = spatial_coef_dim
        self.moderators_coef_dim = moderators_coef_dim
        self.init_spatial_weights()
        if moderators_coef_dim:
            self.init_moderator_weights()
    
    def _update(
        self,
        optimizer,
        coef_spline_bases,
        moderators,
        foci_per_voxel,
        foci_per_study,
        prev_loss,
    ):
        """One iteration in optimization with L-BFGS.

        Adjust learning rate based on the number of iteration (with learning rate decay parameter
        `lr_decay`, default value is 0.999). Reset L-BFGS optimizer (as params in the previous 
        iteration) if NaN occurs.
        """
        self.iter += 1
        scheduler = torch.optim.lr_scheduler.ExponentialLR(
            optimizer, gamma=self.lr_decay
        )  # learning rate decay

        def closure():
            optimizer.zero_grad()
            loss = self(coef_spline_bases, moderators, foci_per_voxel, foci_per_study)
            loss.backward()
            return loss

        loss = optimizer.step(closure)
        scheduler.step()
        # reset the L-BFGS params if NaN appears in coefficient of regression
        if any(
            [
                torch.any(torch.isnan(self.spatial_coef_linears[group].weight))
                for group in self.groups
            ]
        ):
            if self.iter == 1:  # NaN occurs in the first iteration
                raise ValueError(
                    """The current learing rate {str(self.lr)} gives rise to NaN values, adjust
                    to a smaller value."""
                )
            spatial_coef_linears, overdispersion = dict(), dict()
            for group in self.groups:
                group_spatial_linear = torch.nn.Linear(self.spatial_coef_dim, 1, bias=False).double()
                group_spatial_linear.weight = torch.nn.Parameter(
                    self.last_state["spatial_coef_linears." + group + ".weight"]
                )
                spatial_coef_linears[group] = group_spatial_linear

                if hasattr(self, "overdispersion"):
                    group_overdispersion = torch.nn.Parameter(
                        self.last_state["overdispersion." + group]
                    )
                    overdispersion[group] = group_overdispersion
            self.spatial_coef_linears = torch.nn.ModuleDict(spatial_coef_linears)
            if hasattr(self, "overdispersion"):
                self.overdispersion = torch.nn.ParameterDict(overdispersion)
            LGR.debug("Reset L-BFGS optimizer......")
        else:
            self.last_state = copy.deepcopy(
                self.state_dict()
            ) 

        return loss
    
    def _optimizer(self, coef_spline_bases, moderators_by_group, foci_per_voxel, foci_per_study):
        optimizer = torch.optim.LBFGS(self.parameters(), self.lr)
        # load dataset info to torch.tensor
        coef_spline_bases = torch.tensor(
            coef_spline_bases, dtype=torch.float64, device=self.device
        )
        if moderators_by_group:
            moderators_by_group_tensor = dict()
            for group in self.groups:
                moderators_tensor = torch.tensor(
                    moderators_by_group[group], dtype=torch.float64, device=self.device
                )
                moderators_by_group_tensor[group] = moderators_tensor
        else:
            moderators_by_group_tensor = None
        foci_per_voxel_tensor, foci_per_study_tensor = dict(), dict()
        for group in self.groups:
            group_foci_per_voxel_tensor = torch.tensor(
                foci_per_voxel[group], dtype=torch.float64, device=self.device
            )
            group_foci_per_study_tensor = torch.tensor(
                foci_per_study[group], dtype=torch.float64, device=self.device
            )
            foci_per_voxel_tensor[group] = group_foci_per_voxel_tensor
            foci_per_study_tensor[group] = group_foci_per_study_tensor

        if self.iter == 0:
            prev_loss = torch.tensor(float("inf"))  # initialization loss difference

        for i in range(self.n_iter):
            loss = self._update(
                optimizer,
                coef_spline_bases,
                moderators_by_group_tensor,
                foci_per_voxel_tensor,
                foci_per_study_tensor,
                prev_loss,
            )
            loss_diff = loss - prev_loss
            LGR.debug(f"Iter {self.iter:04d}: log-likelihood {loss:.4f}")
            if torch.abs(loss_diff) < self.tol:
                break
            prev_loss = loss

        return

    def fit(self, coef_spline_bases, moderators_by_group, foci_per_voxel, foci_per_study):
        """Fit the model."""
        self._optimizer(coef_spline_bases, moderators_by_group, foci_per_voxel, foci_per_study)
        self.extract_optimized_params(coef_spline_bases, moderators_by_group)
        self.standard_error_estimation(coef_spline_bases, moderators_by_group, foci_per_voxel, foci_per_study)

        return

    def extract_optimized_params(self, coef_spline_bases, moderators_by_group):
        """Document this."""
        spatial_regression_coef, spatial_intensity_estimation = dict(), dict()
        for group in self.groups:
            # Extract optimized spatial regression coefficients from the model
            group_spatial_coef_linear_weight = self.spatial_coef_linears[group].weight
            group_spatial_coef_linear_weight = group_spatial_coef_linear_weight.cpu().detach().numpy().flatten()
            spatial_regression_coef[group] = group_spatial_coef_linear_weight
            # Estimate group-specific spatial intensity
            group_spatial_intensity_estimation = np.exp(np.matmul(coef_spline_bases, group_spatial_coef_linear_weight))
            spatial_intensity_estimation["Group_" + group + "_Studywise_Spatial_Intensity"] = group_spatial_intensity_estimation
            
        # Extract optimized regression coefficient of study-level moderators from the model
        if self.moderators_coef_dim:
            moderators_effect = dict()
            moderators_coef = self.moderators_linear.weight
            moderators_coef = moderators_coef.cpu().detach().numpy()
            for group in self.groups:
                group_moderators = moderators_by_group[group]
                group_moderators_effect = np.exp(np.matmul(group_moderators, moderators_coef.T))
                moderators_effect[group] = group_moderators_effect.flatten()
        else:
            moderators_coef, moderators_effect = None, None

        self.spatial_regression_coef = spatial_regression_coef
        self.spatial_intensity_estimation = spatial_intensity_estimation
        self.moderators_coef = moderators_coef
        self.moderators_effect = moderators_effect


    def standard_error_estimation(self, coef_spline_bases, moderators_by_group, foci_per_voxel, foci_per_study):
        """Document this."""
        spatial_regression_coef_se, log_spatial_intensity_se, spatial_intensity_se = dict(), dict(), dict()
        for group in self.groups:
            group_foci_per_voxel = torch.tensor(
                foci_per_voxel[group], dtype=torch.float64, device=self.device)
            group_foci_per_study = torch.tensor(
                foci_per_study[group], dtype=torch.float64, device=self.device
            )
            group_spatial_coef = torch.tensor(self.spatial_coef_linears[group].weight,
                                              dtype=torch.float64, device=self.device)
            
            if self.moderators_coef_dim:
                group_moderators = torch.tensor(
                    moderators_by_group[group], dtype=torch.float64, device=self.device
                )
                moderators_coef = torch.tensor(self.moderators_linear.weight, dtype=torch.float64, device=self.device)
            else:
                group_moderators, moderators_coef = None, None
            
            ll_single_group_kwargs = {
                "moderators_coef": moderators_coef if self.moderators_coef_dim else None,
                "coef_spline_bases": torch.tensor(coef_spline_bases, dtype=torch.float64, device=self.device),
                "group_moderators": group_moderators if self.moderators_coef_dim else None,
                "group_foci_per_voxel": group_foci_per_voxel,
                "group_foci_per_study": group_foci_per_study,
                "device": self.device,
            }

<<<<<<< HEAD
            if getattr(self, 'overdispersion'):
                ll_single_group_kwargs['overdispersion'] = torch.tensor(
                    self.overdispersion[group],
                    dtype=torch.float64,
                    device=self.device,
                )

=======
            if hasattr(self, "overdispersion"):
                ll_single_group_kwargs['group_overdispersion'] = self.overdispersion[group]
>>>>>>> b55433dd
            # create a negative log-likelihood function
            def nll_spatial_coef(group_spatial_coef):
                return -self._log_likelihood_single_group(
                    group_spatial_coef=group_spatial_coef, **ll_single_group_kwargs,
                )

            F_spatial_coef = functorch.hessian(nll_spatial_coef)(group_spatial_coef)
            F_spatial_coef = F_spatial_coef.reshape((self.spatial_coef_dim, self.spatial_coef_dim))
            cov_spatial_coef = np.linalg.inv(F_spatial_coef.detach().numpy())
            var_spatial_coef = np.diag(cov_spatial_coef)
            se_spatial_coef = np.sqrt(var_spatial_coef)
            spatial_regression_coef_se[group] = se_spatial_coef

            var_log_spatial_intensity = np.einsum(
                "ij,ji->i",
                coef_spline_bases,
                cov_spatial_coef @ coef_spline_bases.T,
            )
            se_log_spatial_intensity = np.sqrt(var_log_spatial_intensity)
            log_spatial_intensity_se[group] = se_log_spatial_intensity

            group_studywise_spatial_intensity = np.exp(
                np.matmul(coef_spline_bases, group_spatial_coef.detach().cpu().numpy().T)
                ).flatten()
            se_spatial_intensity = group_studywise_spatial_intensity * se_log_spatial_intensity
            spatial_intensity_se[group] = se_spatial_intensity

        # Inference on regression coefficient of moderators
        if self.moderators_coef_dim:
            # modify ll_single_group_kwargs so that spatial_coef is fixed
            # and moderators_coef can vary
            del ll_single_group_kwargs["moderators_coef"]
            ll_single_group_kwargs["group_spatial_coef"] = group_spatial_coef

            def nll_moderators_coef(moderators_coef):
                return -self._log_likelihood_single_group(
                    moderators_coef=moderators_coef, **ll_single_group_kwargs,
                )
            F_moderators_coef = functorch.hessian(nll_moderators_coef)(moderators_coef)
            F_moderators_coef = F_moderators_coef.reshape((self.moderators_coef_dim, self.moderators_coef_dim))
            cov_moderators_coef = np.linalg.inv(F_moderators_coef.detach().numpy())
            var_moderators = np.diag(cov_moderators_coef).reshape((1, self.moderators_coef_dim))
            se_moderators = np.sqrt(var_moderators)
        else: 
            se_moderators = None

<<<<<<< HEAD
        return spatial_regression_coef_se, log_spatial_intensity_se, spatial_intensity_se, se_moderators
    
    def inference_outcome(self, coef_spline_bases, moderators_by_group, foci_per_voxel, foci_per_study):
=======
        self.spatial_regression_coef_se = spatial_regression_coef_se
        self.log_spatial_intensity_se = log_spatial_intensity_se
        self.spatial_intensity_se = spatial_intensity_se
        self.se_moderators = se_moderators

    def summary(self):
>>>>>>> b55433dd
        """Document this."""
        if not all(self.params):
            raise ValueError("Run fit first")
        tables = dict()
        # Extract optimized regression coefficients from model
        spatial_regression_coef, spatial_intensity_estimation, moderators_coef, moderators_effect = self.extract_optimized_params(coef_spline_bases, moderators_by_group)
        tables["Spatial_Regression_Coef"] = pd.DataFrame.from_dict(spatial_regression_coef, orient="index")
        maps = spatial_intensity_estimation
        if self.moderators_coef_dim:
            tables["Moderators_Regression_Coef"] = pd.DataFrame(moderators_coef)
            tables["Moderators_Effect"] = pd.DataFrame.from_dict(moderators_effect, orient="index")
        
        # Estimate standard error of regression coefficient and (Log-)spatial intensity
        spatial_regression_coef_se, log_spatial_intensity_se, spatial_intensity_se, se_moderators = self.standard_error_estimation(coef_spline_bases, moderators_by_group, foci_per_voxel, foci_per_study)
        tables["Spatial_Regression_Coef_SE"] = pd.DataFrame.from_dict(
            spatial_regression_coef_se, orient="index"
        )
        tables["Log_Spatial_Intensity_SE"] = pd.DataFrame.from_dict(
            log_spatial_intensity_se, orient="index"
        )
        tables["Spatial_Intensity_SE"] = pd.DataFrame.from_dict(
            spatial_intensity_se, orient="index"
        )
        if self.moderators_coef_dim:
            tables["Moderators_Regression_SE"] = pd.DataFrame(se_moderators)
        return maps, tables
<<<<<<< HEAD
    
       
class OverdispersionModelEstimator(GeneralLinearModelEstimator):
=======

class OverdispersionModel(GeneralLinearModelEstimator):
>>>>>>> b55433dd
    def __init__(self, **kwargs):
        square_root = kwargs.pop("square_root", False)
        super().__init__(**kwargs)
        if self.groups:
            self.init_overdispersion_weights(square_root=square_root)

    def init_overdispersion_weights(self, square_root=False):
        """Document this."""
        overdispersion = dict()
        for group in self.groups:
            # initialization for alpha
            overdispersion_init_group = torch.tensor(1e-2).double()
            if square_root:
                overdispersion_init_group = torch.sqrt(overdispersion_init_group)
            overdispersion[group] = torch.nn.Parameter(overdispersion_init_group, requires_grad=True)
        self.overdispersion = torch.nn.ParameterDict(overdispersion)

    def init_weights(self, groups, spatial_coef_dim, moderators_coef_dim, square_root=False):
        """Document this."""
        super().init_weights(groups, spatial_coef_dim, moderators_coef_dim)
        self.init_overdispersion_weights(square_root=square_root)

    def inference_outcome(self, coef_spline_bases, moderators_by_group, foci_per_voxel, foci_per_study):
        """Document this."""
        maps, tables = super().inference_outcome(coef_spline_bases, moderators_by_group, foci_per_voxel, foci_per_study)
        overdispersion_param = dict()
        for group in self.groups:
            group_overdispersion = self.overdispersion[group]
            group_overdispersion = group_overdispersion.cpu().detach().numpy()
            overdispersion_param[group] = group_overdispersion
        tables["Overdispersion_Coef"] = pd.DataFrame.from_dict(
            overdispersion_param, orient="index", columns=["overdispersion"])
        
        return maps, tables

<<<<<<< HEAD

class PoissonEstimator(GeneralLinearModelEstimator):
=======
class Poisson(GeneralLinearModelEstimator):
>>>>>>> b55433dd
    def __init__(self, **kwargs):
        super().__init__(**kwargs)

    def _log_likelihood_single_group(
        self,
        group_spatial_coef,
        moderators_coef,
        coef_spline_bases,
        group_moderators,
        group_foci_per_voxel,
        group_foci_per_study,
        device="cpu"
    ):
        log_mu_spatial = torch.matmul(coef_spline_bases, group_spatial_coef.T)
        mu_spatial = torch.exp(log_mu_spatial)
        if moderators_coef is None:
            n_study, _ = group_foci_per_study.shape
            log_mu_moderators = torch.tensor(
                [0] * n_study, dtype=torch.float64, device=device
            ).reshape((-1, 1))
            mu_moderators = torch.exp(log_mu_moderators)
        else:
            log_mu_moderators = torch.matmul(group_moderators, moderators_coef.T)
            mu_moderators = torch.exp(log_mu_moderators)
        log_l = (
            torch.sum(torch.mul(group_foci_per_voxel, log_mu_spatial))
            + torch.sum(torch.mul(group_foci_per_study, log_mu_moderators))
            - torch.sum(mu_spatial) * torch.sum(mu_moderators)
        )
        return log_l

    def _log_likelihood_mult_group(
        self,
        spatial_coef,
        coef_spline_bases,
        foci_per_voxel,
        foci_per_study,
        moderator_coef=None,
        moderators=None,
        device="cpu",
    ):
        n_groups = len(spatial_coef)
        log_spatial_intensity = [
            torch.matmul(coef_spline_bases, spatial_coef[i, :, :]) for i in range(n_groups)
        ]
        spatial_intensity = [
            torch.exp(group_log_spatial_intensity) for group_log_spatial_intensity in log_spatial_intensity
        ]
        if moderator_coef is not None:
            log_moderator_effect = [
                torch.matmul(group_moderator, moderator_coef) for group_moderator in moderators
            ]
            moderator_effect = [
                torch.exp(group_log_moderator_effect)
                for group_log_moderator_effect in log_moderator_effect
            ]
        else:
            log_moderator_effect = [
                torch.tensor(
                    [0] * foci_per_study_i.shape[0], dtype=torch.float64, device=device
                ).reshape((-1, 1))
                for foci_per_study_i in foci_per_study
            ]
            moderator_effect = [
                torch.exp(group_log_moderator_effect)
                for group_log_moderator_effect in log_moderator_effect
            ]
        log_l = 0
        for i in range(n_groups):
            log_l += (
                torch.sum(foci_per_voxel[i] * log_spatial_intensity[i])
                + torch.sum(foci_per_study[i] * log_moderator_effect[i])
                - torch.sum(spatial_intensity[i]) * torch.sum(moderator_effect[i])
            )
        return log_l

    def forward(self, coef_spline_bases, moderators, foci_per_voxel, foci_per_study):
        log_l = 0
        for group in self.groups:
            group_spatial_coef = self.spatial_coef_linears[group].weight
            group_foci_per_voxel = foci_per_voxel[group]
            group_foci_per_study = foci_per_study[group]
            if isinstance(moderators, dict):
                moderators_coef = self.moderators_linear.weight
                group_moderators = moderators[group]
            else:
                moderators_coef, group_moderators = None, None
            group_log_l = self._log_likelihood_single_group(
                        group_spatial_coef,
                        moderators_coef,
                        coef_spline_bases,
                        group_moderators,
                        group_foci_per_voxel,
                        group_foci_per_study)
            log_l += group_log_l

        if self.penalty:
            # Firth-type penalty
            for group in self.groups:
                group_spatial_coef = self.spatial_coef_linears[group].weight
                group_foci_per_voxel = foci_per_voxel[group]
                group_foci_per_study = foci_per_study[group]
                if self.moderators_coef_dim:
                    moderators_coef = self.moderators_linear.weight
                    group_moderators = moderators[group]
                else:
                    moderators_coef, group_moderators = None, None

                nll = lambda group_spatial_coef: -self._log_likelihood_single_group(
                    group_spatial_coef,
                    moderators_coef,
                    coef_spline_bases,
                    group_moderators,
                    group_foci_per_voxel,
                    group_foci_per_study,
                )
                group_F = torch.autograd.functional.hessian(
                    nll,
                    group_spatial_coef,
                    create_graph=False,
                    vectorize=True,
                    outer_jacobian_strategy="forward-mode",
                )
                group_F = group_F.reshape((self.spatial_coef_dim, self.spatial_coef_dim))
                group_eig_vals = torch.real(
                    torch.linalg.eigvals(group_F)
                )  
                del group_F
                group_firth_penalty = 0.5 * torch.sum(torch.log(group_eig_vals))
                del group_eig_vals
                log_l += group_firth_penalty
        return -log_l


class NegativeBinomialEstimator(OverdispersionModelEstimator):
    def __init__(self, **kwargs):
        kwargs['square_root'] = True
        super().__init__(**kwargs)

    def _three_term(self, y, r):
        max_foci = torch.max(y).to(dtype=torch.int64, device=self.device)
        sum_three_term = 0
        for k in range(max_foci):
            foci_index = (y == k + 1).nonzero()[:, 0]
            r_j = r[foci_index]
            n_voxel = list(foci_index.shape)[0]
            y_j = torch.tensor([k + 1] * n_voxel, device=self.device).double()
            y_j = y_j.reshape((n_voxel, 1))
            # y=0 => sum_three_term = 0
            sum_three_term += torch.sum(
                torch.lgamma(y_j + r_j) - torch.lgamma(y_j + 1) - torch.lgamma(r_j)
            )

        return sum_three_term

    def _log_likelihood_single_group(
        self,
        overdispersion,
        group_spatial_coef,
        moderators_coef,
        coef_spline_bases,
        moderators,
        foci_per_voxel,
        foci_per_study,
        device="cpu",
    ):                
        v = 1 / overdispersion
        log_mu_spatial = torch.matmul(coef_spline_bases, group_spatial_coef.T)
        mu_spatial = torch.exp(log_mu_spatial)
        if moderators_coef is not None:
            log_mu_moderators = torch.matmul(moderators, moderators_coef.T)
            mu_moderators = torch.exp(log_mu_moderators)
        else:
            n_study, _ = foci_per_study.shape
            log_mu_moderators = torch.tensor(
                [0] * n_study, dtype=torch.float64, device=device
            ).reshape((-1, 1))
            mu_moderators = torch.exp(log_mu_moderators)
        numerator = mu_spatial**2 * torch.sum(mu_moderators**2)
        denominator = mu_spatial**2 * torch.sum(mu_moderators) ** 2
        # estimated_sum_alpha = alpha * numerator / denominator

        p = numerator / (v * mu_spatial * torch.sum(mu_moderators) + numerator)
        r = v * denominator / numerator

<<<<<<< HEAD
        log_l = NegativeBinomial._three_term(foci_per_voxel, r, device=device) + torch.sum(
            r * torch.log(1 - p) + foci_per_voxel * torch.log(p)
=======
        log_l = self._three_term(group_foci_per_voxel, r) + torch.sum(
            r * torch.log(1 - p) + group_foci_per_voxel * torch.log(p)
>>>>>>> b55433dd
        )

        return log_l

    def _log_likelihood_mult_group(
        self,
        overdispersion_coef,
        spatial_coef,
        coef_spline_bases,
        foci_per_voxel,
        foci_per_study,
        moderator_coef=None,
        moderators=None,
        device="cpu",
    ):
        v = 1 / overdispersion_coef
        n_groups = len(foci_per_voxel)
        log_spatial_intensity = [
            torch.matmul(coef_spline_bases, spatial_coef[i, :, :]) for i in range(n_groups)
        ]
        spatial_intensity = [
            torch.exp(group_log_spatial_intensity) for group_log_spatial_intensity in log_spatial_intensity
        ]
        if moderator_coef is not None:
            log_moderator_effect = [
                torch.matmul(group_moderator, moderator_coef) for group_moderator in moderators
            ]
            moderator_effect = [
                torch.exp(group_log_moderator_effect)
                for group_log_moderator_effect in log_moderator_effect
            ]
        else:
            log_moderator_effect = [
                torch.tensor(
                    [0] * foci_per_study.shape[0], dtype=torch.float64, device=device
                ).reshape((-1, 1))
                for foci_per_study in foci_per_study
            ]
            moderator_effect = [
                torch.exp(group_log_moderator_effect)
                for group_log_moderator_effect in log_moderator_effect
            ]

        numerators = [
            spatial_intensity[i] ** 2 * torch.sum(moderator_effect[i] ** 2)
            for i in range(n_groups)
        ]
        denominators = [
            spatial_intensity[i] ** 2 * torch.sum(moderator_effect[i]) ** 2
            for i in range(n_groups)
        ]
        p = [
            numerators[i]
            / (
                v[i] * spatial_intensity[i] * torch.sum(moderator_effect[i])
                + denominators[i]
            )
            for i in range(n_groups)
        ]
        r = [v[i] * denominators[i] / numerators[i] for i in range(n_groups)]

        log_l = 0
        for i in range(n_groups):
            log_l += NegativeBinomial._three_term(foci_per_voxel[i], r[i], device=device) + torch.sum(
                r[i] * torch.log(1 - p[i]) + foci_per_voxel[i] * torch.log(p[i])
            )

        return log_l

    def forward(self, coef_spline_bases, moderators, foci_per_voxel, foci_per_study):
        log_l = 0
        for group in self.groups:
            group_overdispersion = self.overdispersion[group] ** 2
            group_spatial_coef = self.spatial_coef_linears[group].weight
            group_foci_per_voxel = foci_per_voxel[group]
            group_foci_per_study = foci_per_study[group]
            if isinstance(moderators, dict):
                moderators_coef = self.moderators_linear.weight
                group_moderators = moderators[group]
            else:
                moderators_coef, group_moderators = None, None
            group_log_l = self._log_likelihood_single_group(
                group_overdispersion,
                group_spatial_coef,
                moderators_coef,
                coef_spline_bases,
                group_moderators,
                group_foci_per_voxel,
                group_foci_per_study
            )

            log_l += group_log_l

        if self.penalty:
            # Firth-type penalty
            for group in self.groups:
                group_overdispersion = self.overdispersion[group] ** 2
                group_spatial_coef = self.spatial_coef_linears[group].weight
                if self.moderators_coef_dim:
                    moderators_coef = self.moderators_linear.weight
                    group_moderators = moderators[group]
                else:
                    moderators_coef, group_moderators = None, None
                group_foci_per_voxel = foci_per_voxel[group]
                group_foci_per_study = foci_per_study[group]
            
                nll = lambda group_spatial_coef: -self._log_likelihood_single_group(
                    group_overdispersion,
                    group_spatial_coef,
                    moderators_coef,
                    coef_spline_bases,
                    group_moderators,
                    group_foci_per_voxel,
                    group_foci_per_study,
                )
                group_F = torch.autograd.functional.hessian(nll, group_spatial_coef, create_graph=True)
                group_F = group_F.reshape((self.spatial_coef_dim, self.spatial_coef_dim))
                group_eig_vals = torch.real(torch.linalg.eigvals(group_F))
                del group_F
                group_firth_penalty = 0.5 * torch.sum(torch.log(group_eig_vals))
                del group_eig_vals
                log_l += group_firth_penalty

        return -log_l


class ClusteredNegativeBinomialEstimator(OverdispersionModelEstimator):
    def __init__(self, **kwargs):
        kwargs['square_root'] = False
        super().__init__(**kwargs)

    def _log_likelihood_single_group(
        self,
        overdispersion,
        group_spatial_coef,
        moderators_coef,
        coef_spline_bases,
        moderators,
        foci_per_voxel,
        foci_per_study,
        device="cpu",
    ):
        v = 1 / overdispersion
        log_mu_spatial = torch.matmul(coef_spline_bases, group_spatial_coef.T)
        mu_spatial = torch.exp(log_mu_spatial)
        if moderators_coef is not None:
            log_mu_moderators = torch.matmul(moderators, moderators_coef.T)
            mu_moderators = torch.exp(log_mu_moderators)
        else:
            n_study, _ = foci_per_study.shape
            log_mu_moderators = torch.tensor(
                [0] * n_study, dtype=torch.float64, device=device
            ).reshape((-1, 1))
            mu_moderators = torch.exp(log_mu_moderators)
        mu_sum_per_study = torch.sum(mu_spatial) * mu_moderators
        group_n_study, _ = foci_per_study.shape

        log_l = (
            group_n_study * v * torch.log(v)
            - group_n_study * torch.lgamma(v)
            + torch.sum(torch.lgamma(foci_per_study + v))
            - torch.sum((foci_per_study + v) * torch.log(mu_sum_per_study + v))
            + torch.sum(foci_per_voxel * log_mu_spatial)
            + torch.sum(foci_per_study * log_mu_moderators)
        )

        return log_l

    def _log_likelihood_mult_group(
        self,
        overdispersion_coef,
        spatial_coef,
        coef_spline_bases,
        foci_per_voxel,
        foci_per_study,
        moderator_coef=None,
        moderators=None,
        device="cpu",
    ):
        n_groups = len(foci_per_voxel)
        v = [1 / group_overdispersion_coef  for group_overdispersion_coef in overdispersion_coef]
        # estimated intensity and log estimated intensity
        log_spatial_intensity = [
            torch.matmul(coef_spline_bases, spatial_coef[i, :, :]) for i in range(n_groups)
        ]
        spatial_intensity = [
            torch.exp(group_log_spatial_intensity) for group_log_spatial_intensity in log_spatial_intensity
        ]
        if moderator_coef is not None:
            log_moderator_effect = [
                torch.matmul(group_moderator, moderator_coef) for group_moderator in moderators
            ]
            moderator_effect = [
                torch.exp(group_log_moderator_effect)
                for group_log_moderator_effect in log_moderator_effect
            ]
        else:
            log_moderator_effect = [
                torch.tensor(
                    [0] * foci_per_study.shape[0], dtype=torch.float64, device=device
                ).reshape((-1, 1))
                for foci_per_study in foci_per_study
            ]
            moderator_effect = [
                torch.exp(group_log_moderator_effect)
                for group_log_moderator_effect in log_moderator_effect
            ]
        mu_sum_per_study = [torch.sum(spatial_intensity[i]) * moderator_effect[i] for i in range(n_groups)]
        n_study_list = [group_foci_per_study.shape[0] for group_foci_per_study in foci_per_study]

        log_l = 0
        for i in range(n_groups):
            log_l += (
                    n_study_list[i] * v[i] * torch.log(v[i])
                    - n_study_list[i] * torch.lgamma(v[i])
                    + torch.sum(torch.lgamma(foci_per_study[i] + v[i]))
                    - torch.sum((foci_per_study[i] + v[i]) * torch.log(mu_sum_per_study[i] + v[i]))
                    + torch.sum(foci_per_voxel[i] * log_spatial_intensity[i])
                    + torch.sum(foci_per_study[i] * log_moderator_effect[i])
                    )
            
        return log_l

    def forward(self, coef_spline_bases, moderators, foci_per_voxel, foci_per_study):
        log_l = 0
        for group in self.groups:
            group_overdispersion = self.overdispersion[group]
            group_spatial_coef = self.spatial_coef_linears[group].weight
            group_foci_per_voxel = foci_per_voxel[group]
            group_foci_per_study = foci_per_study[group]
            if isinstance(moderators, dict):
                moderators_coef = self.moderators_linear.weight
                group_moderators = moderators[group]
            else:
                moderators_coef, group_moderators = None, None
            group_log_l = self._log_likelihood_single_group(
                        group_overdispersion,
                        group_spatial_coef,
                        moderators_coef,
                        coef_spline_bases,
                        group_moderators,
                        group_foci_per_voxel,
                        group_foci_per_study)
            log_l += group_log_l

        if self.penalty:
            # Firth-type penalty
            for group in self.groups:
                group_overdispersion = self.overdispersion[group]
                group_spatial_coef = self.spatial_coef_linears[group].weight
                if self.moderators_coef_dim:
                    moderators_coef = self.moderators_linear.weight
                    group_moderators = moderators[group]
                else:
                    moderators_coef, group_moderators = None, None
                group_foci_per_voxel = foci_per_voxel[group]
                group_foci_per_study = foci_per_study[group]
                group_moderators = moderators[group]
                
                nll = lambda group_spatial_coef: -self._log_likelihood_single_group(
                    group_overdispersion,
                    group_spatial_coef,
                    moderators_coef,
                    coef_spline_bases,
                    group_moderators,
                    group_foci_per_voxel,
                    group_foci_per_study,
                )
                group_F = torch.autograd.functional.hessian(
                    nll, group_spatial_coef, create_graph=True
                ) 
                group_F = group_F.reshape((self.spatial_coef_dim, self.spatial_coef_dim))
                group_eig_vals = torch.real(torch.linalg.eigvals(group_F))
                del group_F
                group_firth_penalty = 0.5 * torch.sum(torch.log(group_eig_vals))
                del group_eig_vals
                log_l += group_firth_penalty

        return -log_l<|MERGE_RESOLUTION|>--- conflicted
+++ resolved
@@ -7,11 +7,7 @@
 import logging
 import copy
 
-<<<<<<< HEAD
-
-=======
 LGR = logging.getLogger(__name__)
->>>>>>> b55433dd
 class GeneralLinearModelEstimator(torch.nn.Module):
     def __init__(
         self,
@@ -285,18 +281,8 @@
                 "device": self.device,
             }
 
-<<<<<<< HEAD
-            if getattr(self, 'overdispersion'):
-                ll_single_group_kwargs['overdispersion'] = torch.tensor(
-                    self.overdispersion[group],
-                    dtype=torch.float64,
-                    device=self.device,
-                )
-
-=======
             if hasattr(self, "overdispersion"):
                 ll_single_group_kwargs['group_overdispersion'] = self.overdispersion[group]
->>>>>>> b55433dd
             # create a negative log-likelihood function
             def nll_spatial_coef(group_spatial_coef):
                 return -self._log_likelihood_single_group(
@@ -343,18 +329,12 @@
         else: 
             se_moderators = None
 
-<<<<<<< HEAD
-        return spatial_regression_coef_se, log_spatial_intensity_se, spatial_intensity_se, se_moderators
-    
-    def inference_outcome(self, coef_spline_bases, moderators_by_group, foci_per_voxel, foci_per_study):
-=======
         self.spatial_regression_coef_se = spatial_regression_coef_se
         self.log_spatial_intensity_se = log_spatial_intensity_se
         self.spatial_intensity_se = spatial_intensity_se
         self.se_moderators = se_moderators
 
     def summary(self):
->>>>>>> b55433dd
         """Document this."""
         if not all(self.params):
             raise ValueError("Run fit first")
@@ -381,14 +361,8 @@
         if self.moderators_coef_dim:
             tables["Moderators_Regression_SE"] = pd.DataFrame(se_moderators)
         return maps, tables
-<<<<<<< HEAD
-    
-       
-class OverdispersionModelEstimator(GeneralLinearModelEstimator):
-=======
 
 class OverdispersionModel(GeneralLinearModelEstimator):
->>>>>>> b55433dd
     def __init__(self, **kwargs):
         square_root = kwargs.pop("square_root", False)
         super().__init__(**kwargs)
@@ -424,12 +398,7 @@
         
         return maps, tables
 
-<<<<<<< HEAD
-
-class PoissonEstimator(GeneralLinearModelEstimator):
-=======
 class Poisson(GeneralLinearModelEstimator):
->>>>>>> b55433dd
     def __init__(self, **kwargs):
         super().__init__(**kwargs)
 
@@ -615,13 +584,8 @@
         p = numerator / (v * mu_spatial * torch.sum(mu_moderators) + numerator)
         r = v * denominator / numerator
 
-<<<<<<< HEAD
-        log_l = NegativeBinomial._three_term(foci_per_voxel, r, device=device) + torch.sum(
-            r * torch.log(1 - p) + foci_per_voxel * torch.log(p)
-=======
         log_l = self._three_term(group_foci_per_voxel, r) + torch.sum(
             r * torch.log(1 - p) + group_foci_per_voxel * torch.log(p)
->>>>>>> b55433dd
         )
 
         return log_l
