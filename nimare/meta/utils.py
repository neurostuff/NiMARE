--- conflicted
+++ resolved
@@ -14,70 +14,6 @@
 
 os.environ["TF_CPP_MIN_LOG_LEVEL"] = "2"
 LGR = logging.getLogger(__name__)
-
-
-def _calculate_cluster_measures(arr3d, threshold, conn, tail="upper"):
-    """Calculate maximum cluster mass and size for an array.
-
-    This method assesses both positive and negative clusters.
-
-    Parameters
-    ----------
-    arr3d : :obj:`numpy.ndarray`
-        Unthresholded 3D summary-statistic matrix. This matrix will end up changed in place.
-    threshold : :obj:`float`
-        Uncorrected summary-statistic thresholded for defining clusters.
-    conn : :obj:`numpy.ndarray` of shape (3, 3, 3)
-        Connectivity matrix for defining clusters.
-
-    Returns
-    -------
-    max_size, max_mass : :obj:`float`
-        Maximum cluster size and mass from the matrix.
-    """
-    if tail == "upper":
-        arr3d[arr3d <= threshold] = 0
-    else:
-        arr3d[np.abs(arr3d) <= threshold] = 0
-
-    labeled_arr3d, _ = ndimage.measurements.label(arr3d > 0, conn)
-
-    if tail == "two":
-        # Label positive and negative clusters separately
-        n_positive_clusters = np.max(labeled_arr3d)
-        temp_labeled_arr3d, _ = ndimage.measurements.label(arr3d < 0, conn)
-        temp_labeled_arr3d[temp_labeled_arr3d > 0] += n_positive_clusters
-        labeled_arr3d = labeled_arr3d + temp_labeled_arr3d
-        del temp_labeled_arr3d
-
-    clust_vals, clust_sizes = np.unique(labeled_arr3d, return_counts=True)
-    assert clust_vals[0] == 0
-
-    # Cluster mass-based inference
-    max_mass = 0
-    for unique_val in clust_vals[1:]:
-        ss_vals = np.abs(arr3d[labeled_arr3d == unique_val]) - threshold
-        max_mass = np.maximum(max_mass, np.sum(ss_vals))
-
-    # Cluster size-based inference
-    clust_sizes = clust_sizes[1:]  # First cluster is zeros in matrix
-    if clust_sizes.size:
-        max_size = np.max(clust_sizes)
-    else:
-        max_size = 0
-
-    return max_size, max_mass
-
-
-def _get_last_bin(arr1d):
-    """Index the last location in a 1D array with a non-zero value."""
-    if np.any(arr1d):
-        last_bin = np.where(arr1d)[0][-1]
-
-    else:
-        last_bin = 0
-
-    return last_bin
 
 
 def calculate_tfce(z_map, E=0.5, H=2, dh=0.1):
@@ -586,9 +522,6 @@
     mx = np.max(np.where(kernel > np.spacing(1))[0])
     kernel = kernel[mn : mx + 1, mn : mx + 1, mn : mx + 1]
     mid = int(np.floor(data.shape[0] / 2.0))
-<<<<<<< HEAD
-    return sigma_vox, kernel
-=======
     return sigma_vox, kernel
 
 
@@ -654,5 +587,4 @@
     else:
         max_size = 0
 
-    return max_size, max_mass
->>>>>>> 470b8d35
+    return max_size, max_mass