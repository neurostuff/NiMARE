"""Image-based meta-analysis estimators."""
from __future__ import division

import logging

import nibabel as nib
import numpy as np
import pandas as pd
import pymare
from joblib import Memory
from nilearn._utils.niimg_conversions import _check_same_fov
from nilearn.image import concat_imgs, resample_to_img
from nilearn.input_data import NiftiMasker
from nilearn.mass_univariate import permuted_ols

from nimare import _version
from nimare.estimator import Estimator
from nimare.meta.utils import _apply_liberal_mask
from nimare.transforms import p_to_z, t_to_z
from nimare.utils import _boolean_unmask, _check_ncores, get_masker

LGR = logging.getLogger(__name__)
__version__ = _version.get_versions()["version"]


class IBMAEstimator(Estimator):
    """Base class for meta-analysis methods in :mod:`~nimare.meta`.

    .. versionchanged:: 0.2.1

        - New parameters: ``memory`` and ``memory_level`` for memory caching.

    .. versionchanged:: 0.2.0

        * Remove `resample` and `memory_limit` arguments. Resampling is now
          performed only if shape/affines are different.

    .. versionadded:: 0.0.12

        * IBMA-specific elements of ``Estimator`` excised and used to create ``IBMAEstimator``.
        * Generic kwargs and args converted to named kwargs.
          All remaining kwargs are for resampling.

    """

<<<<<<< HEAD
    def __init__(self, aggressive_mask=True, *, mask=None, **kwargs):
        self.aggressive_mask = aggressive_mask

=======
    def __init__(
        self,
        memory=Memory(location=None, verbose=0),
        memory_level=0,
        *,
        mask=None,
        **kwargs,
    ):
>>>>>>> a1c04140
        if mask is not None:
            mask = get_masker(mask, memory=memory, memory_level=memory_level)
        self.masker = mask

        super().__init__(memory=memory, memory_level=memory_level)

        # defaults for resampling images (nilearn's defaults do not work well)
        self._resample_kwargs = {"clip": True, "interpolation": "linear"}

        # Identify any kwargs
        resample_kwargs = {k: v for k, v in kwargs.items() if k.startswith("resample__")}

        # Flag any extraneous kwargs
        other_kwargs = dict(set(kwargs.items()) - set(resample_kwargs.items()))
        if other_kwargs:
            LGR.warn(f"Unused keyword arguments found: {tuple(other_kwargs.items())}")

        # Update the default resampling parameters
        resample_kwargs = {k.split("resample__")[1]: v for k, v in resample_kwargs.items()}
        self._resample_kwargs.update(resample_kwargs)

    def _preprocess_input(self, dataset):
        """Preprocess inputs to the Estimator from the Dataset as needed."""
        masker = self.masker or dataset.masker

        mask_img = masker.mask_img or masker.labels_img
        if isinstance(mask_img, str):
            mask_img = nib.load(mask_img)

        if self.aggressive_mask:
            # Ensure that protected values are not included among _required_inputs
            assert (
                "aggressive_mask" not in self._required_inputs.keys()
            ), "This is a protected name."

            if "aggressive_mask" in self.inputs_.keys():
                LGR.warning("Removing existing 'aggressive_mask' from Estimator.")
                self.inputs_.pop("aggressive_mask")
        else:
            # A dictionary to collect data, to be further reduced by the liberal mask.
            self.inputs_["data_bags"] = {}

        # A dictionary to collect masked image data, to be further reduced by the aggressive mask.
        temp_image_inputs = {}
        for name, (type_, _) in self._required_inputs.items():
            if type_ == "image":
                # Resampling will only occur if shape/affines are different
                imgs = [
                    nib.load(img)
                    if _check_same_fov(nib.load(img), reference_masker=mask_img)
                    else resample_to_img(nib.load(img), mask_img, **self._resample_kwargs)
                    for img in self.inputs_[name]
                ]

                # input to NiFtiLabelsMasker must be 4d
                img4d = concat_imgs(imgs, ensure_ndim=4)

                # Mask required input images using either the dataset's mask or the estimator's.
                temp_arr = masker.transform(img4d)

                data = masker.transform(img4d)
                temp_image_inputs[name] = data
                if self.aggressive_mask:
                    # An intermediate step to mask out bad voxels.
                    # Can be dropped once PyMARE is able to handle masked arrays or missing data.
                    nonzero_voxels_bool = np.all(temp_arr != 0, axis=0)
                    nonnan_voxels_bool = np.all(~np.isnan(temp_arr), axis=0)
                    good_voxels_bool = np.logical_and(nonzero_voxels_bool, nonnan_voxels_bool)

                    if "aggressive_mask" not in self.inputs_.keys():
                        self.inputs_["aggressive_mask"] = good_voxels_bool
                    else:
                        # Remove any voxels that are bad in any image-based inputs
                        self.inputs_["aggressive_mask"] = np.logical_or(
                            self.inputs_["aggressive_mask"],
                            good_voxels_bool,
                        )
                else:
                    self.inputs_[name] = data  # This data is saved only to use in Reports
                    data_bags = zip(*_apply_liberal_mask(data))

                    keys = ["values", "voxel_mask", "study_mask"]
                    self.inputs_["data_bags"][name] = [dict(zip(keys, bag)) for bag in data_bags]

        # Further reduce image-based inputs to remove "bad" voxels
        # (voxels with zeros or NaNs in any studies)
        if "aggressive_mask" in self.inputs_.keys():
            n_bad_voxels = (
                self.inputs_["aggressive_mask"].size - self.inputs_["aggressive_mask"].sum()
            )
            if n_bad_voxels:
                LGR.warning(
                    f"Masking out {n_bad_voxels} additional voxels. "
                    "The updated masker is available in the Estimator.masker attribute."
                )

            for name, raw_masked_data in temp_image_inputs.items():
                self.inputs_[name] = raw_masked_data[:, self.inputs_["aggressive_mask"]]


class Fishers(IBMAEstimator):
    """An image-based meta-analytic test using t- or z-statistic images.

    Requires z-statistic images, but will be extended to work with t-statistic images as well.

    This method is described in :footcite:t:`fisher1946statistical`.

    .. versionchanged:: 0.2.1

        * New parameter: ``aggressive_mask``, to control whether to use an aggressive mask.

    Parameters
    ----------
    aggressive_mask : :obj:`bool`, optional
        Voxels with a value of zero of NaN in any of the input maps will be removed
        from the analysis.
        If False, all voxels are included by running a separate analysis on bags
        of voxels that belong that have a valid value across the same studies.
        Default is True.

    Notes
    -----
    Requires ``z`` images.

    :meth:`fit` produces a :class:`~nimare.results.MetaResult` object with the following maps:

    ============== ===============================================================================
    "z"            Z-statistic map from one-sample test.
    "p"            P-value map from one-sample test.
    "dof"          Degrees of freedom map from one-sample test.
    ============== ===============================================================================

    Warnings
    --------
    Masking approaches which average across voxels (e.g., NiftiLabelsMaskers)
    will result in invalid results. It cannot be used with these types of maskers.

    By default, all image-based meta-analysis estimators adopt an aggressive masking
    strategy, in which any voxels with a value of zero in any of the input maps
    will be removed from the analysis. Setting ``aggressive_mask=False`` will
    instead run tha analysis in bags of voxels that have a valid value across
    the same studies.

    References
    ----------
    .. footbibliography::

    See Also
    --------
    :class:`pymare.estimators.FisherCombinationTest`:
        The PyMARE estimator called by this class.
    """

    _required_inputs = {"z_maps": ("image", "z")}

    def _generate_description(self):
        description = (
            f"An image-based meta-analysis was performed with NiMARE {__version__} "
            "(RRID:SCR_017398; \\citealt{Salo2023}) on "
            f"{len(self.inputs_['id'])} z-statistic images using the Fisher "
            "combined probability method \\citep{fisher1946statistical}."
        )
        return description

    def _fit(self, dataset):
        self.dataset = dataset
        self.masker = self.masker or dataset.masker
        if not isinstance(self.masker, NiftiMasker):
            raise ValueError(
                f"A {type(self.masker)} mask has been detected. "
                "Only NiftiMaskers are allowed for this Estimator. "
                "This is because aggregation, such as averaging values across ROIs, "
                "will produce invalid results."
            )

        if self.aggressive_mask:
            pymare_dset = pymare.Dataset(y=self.inputs_["z_maps"])
            est = pymare.estimators.FisherCombinationTest()
            est.fit_dataset(pymare_dset)
            est_summary = est.summary()

            z_map = _boolean_unmask(est_summary.z.squeeze(), self.inputs_["aggressive_mask"])
            p_map = _boolean_unmask(est_summary.p.squeeze(), self.inputs_["aggressive_mask"])
            dof_map = np.tile(
                self.inputs_["z_maps"].shape[0] - 1,
                self.inputs_["z_maps"].shape[1],
            ).astype(np.int32)
            dof_map = _boolean_unmask(dof_map, self.inputs_["aggressive_mask"])

        else:
            n_total_voxels = self.inputs_["z_maps"].shape[1]
            z_map = np.zeros(n_total_voxels, dtype=float)
            p_map = np.zeros(n_total_voxels, dtype=float)
            dof_map = np.zeros(n_total_voxels, dtype=np.int32)
            for bag in self.inputs_["data_bags"]["z_maps"]:
                pymare_dset = pymare.Dataset(y=bag["values"])
                est = pymare.estimators.FisherCombinationTest()
                est.fit_dataset(pymare_dset)
                est_summary = est.summary()
                z_map[bag["voxel_mask"]] = est_summary.z.squeeze()
                p_map[bag["voxel_mask"]] = est_summary.p.squeeze()
                dof_map[bag["voxel_mask"]] = bag["values"].shape[0] - 1

        maps = {"z": z_map, "p": p_map, "dof": dof_map}
        description = self._generate_description()

        return maps, {}, description


class Stouffers(IBMAEstimator):
    """A t-test on z-statistic images.

    Requires z-statistic images.

    This method is described in :footcite:t:`stouffer1949american`.

    .. versionchanged:: 0.2.1

        * New parameter: ``aggressive_mask``, to control whether to use an aggressive mask.

    Parameters
    ----------
    aggressive_mask : :obj:`bool`, optional
        Voxels with a value of zero of NaN in any of the input maps will be removed
        from the analysis.
        If False, all voxels are included by running a separate analysis on bags
        of voxels that belong that have a valid value across the same studies.
        Default is True.
    use_sample_size : :obj:`bool`, optional
        Whether to use sample sizes for weights (i.e., "weighted Stouffer's") or not,
        as described in :footcite:t:`zaykin2011optimally`.
        Default is False.

    Notes
    -----
    Requires ``z`` images and optionally the sample size metadata field.

    :meth:`fit` produces a :class:`~nimare.results.MetaResult` object with the following maps:

    ============== ===============================================================================
    "z"            Z-statistic map from one-sample test.
    "p"            P-value map from one-sample test.
    "dof"          Degrees of freedom map from one-sample test.
    ============== ===============================================================================

    Warnings
    --------
    Masking approaches which average across voxels (e.g., NiftiLabelsMaskers)
    will result in invalid results. It cannot be used with these types of maskers.

    By default, all image-based meta-analysis estimators adopt an aggressive masking
    strategy, in which any voxels with a value of zero in any of the input maps
    will be removed from the analysis. Setting ``aggressive_mask=False`` will
    instead run tha analysis in bags of voxels that have a valid value across
    the same studies.

    References
    ----------
    .. footbibliography::

    See Also
    --------
    :class:`pymare.estimators.StoufferCombinationTest`:
        The PyMARE estimator called by this class.
    """

    _required_inputs = {"z_maps": ("image", "z")}

    def __init__(self, use_sample_size=False, **kwargs):
        super().__init__(**kwargs)
        self.use_sample_size = use_sample_size
        if self.use_sample_size:
            self._required_inputs["sample_sizes"] = ("metadata", "sample_sizes")

    def _generate_description(self):
        description = (
            f"An image-based meta-analysis was performed with NiMARE {__version__} "
            "(RRID:SCR_017398; \\citealt{Salo2023}) on "
            f"{len(self.inputs_['id'])} z-statistic images using the Stouffer "
            "method \\citep{stouffer1949american}"
        )

        if self.use_sample_size:
            description += (
                ", with studies weighted by the square root of the study sample sizes, per "
                "\\cite{zaykin2011optimally}."
            )
        else:
            description += "."

        return description

    def _fit(self, dataset):
        self.dataset = dataset
        self.masker = self.masker or dataset.masker
        if not isinstance(self.masker, NiftiMasker):
            raise ValueError(
                f"A {type(self.masker)} mask has been detected. "
                "Only NiftiMaskers are allowed for this Estimator. "
                "This is because aggregation, such as averaging values across ROIs, "
                "will produce invalid results."
            )

        if self.aggressive_mask:
            est = pymare.estimators.StoufferCombinationTest()

            if self.use_sample_size:
                sample_sizes = np.array([np.mean(n) for n in self.inputs_["sample_sizes"]])
                weights = np.sqrt(sample_sizes)
                weight_maps = np.tile(weights, (self.inputs_["z_maps"].shape[1], 1)).T
                pymare_dset = pymare.Dataset(y=self.inputs_["z_maps"], v=weight_maps)
            else:
                pymare_dset = pymare.Dataset(y=self.inputs_["z_maps"])

            est.fit_dataset(pymare_dset)
            est_summary = est.summary()

            z_map = _boolean_unmask(est_summary.z.squeeze(), self.inputs_["aggressive_mask"])
            p_map = _boolean_unmask(est_summary.p.squeeze(), self.inputs_["aggressive_mask"])
            dof_map = np.tile(
                self.inputs_["z_maps"].shape[0] - 1, self.inputs_["z_maps"].shape[1]
            ).astype(np.int32)
            dof_map = _boolean_unmask(dof_map, self.inputs_["aggressive_mask"])

        else:
            n_total_voxels = self.inputs_["z_maps"].shape[1]
            z_map = np.zeros(n_total_voxels, dtype=float)
            p_map = np.zeros(n_total_voxels, dtype=float)
            dof_map = np.zeros(n_total_voxels, dtype=np.int32)
            for bag in self.inputs_["data_bags"]["z_maps"]:
                est = pymare.estimators.StoufferCombinationTest()

                if self.use_sample_size:
                    study_mask = bag["study_mask"]
                    sample_sizes_ex = [self.inputs_["sample_sizes"][study] for study in study_mask]
                    sample_sizes = np.array([np.mean(n) for n in sample_sizes_ex])
                    weights = np.sqrt(sample_sizes)
                    weight_maps = np.tile(weights, (bag["values"].shape[1], 1)).T
                    pymare_dset = pymare.Dataset(y=bag["values"], v=weight_maps)
                else:
                    pymare_dset = pymare.Dataset(y=bag["values"])

                est.fit_dataset(pymare_dset)
                est_summary = est.summary()
                z_map[bag["voxel_mask"]] = est_summary.z.squeeze()
                p_map[bag["voxel_mask"]] = est_summary.p.squeeze()
                dof_map[bag["voxel_mask"]] = bag["values"].shape[0] - 1

        maps = {"z": z_map, "p": p_map, "dof": dof_map}
        description = self._generate_description()

        return maps, {}, description


class WeightedLeastSquares(IBMAEstimator):
    """Weighted least-squares meta-regression.

    .. versionchanged:: 0.2.1

        * New parameter: ``aggressive_mask``, to control whether to use an aggressive mask.

    .. versionchanged:: 0.0.12

        * Add "se" to outputs.

    .. versionchanged:: 0.0.8

        * [FIX] Remove single-dimensional entries of each array of returns (:obj:`dict`).

    .. versionadded:: 0.0.4

    Provides the weighted least-squares estimate of the fixed effects given
    known/assumed between-study variance tau^2.
    When tau^2 = 0 (default), the model is the standard inverse-weighted
    fixed-effects meta-regression.

    This method was described in :footcite:t:`brockwell2001comparison`.

    Parameters
    ----------
    aggressive_mask : :obj:`bool`, optional
        Voxels with a value of zero of NaN in any of the input maps will be removed
        from the analysis.
        If False, all voxels are included by running a separate analysis on bags
        of voxels that belong that have a valid value across the same studies.
        Default is True.
    tau2 : :obj:`float` or 1D :class:`numpy.ndarray`, optional
        Assumed/known value of tau^2. Must be >= 0. Default is 0.

    Notes
    -----
    Requires :term:`beta` and :term:`varcope` images.

    :meth:`fit` produces a :class:`~nimare.results.MetaResult` object with the following maps:

    ============== ===============================================================================
    "z"            Z-statistic map from one-sample test.
    "p"            P-value map from one-sample test.
    "est"          Fixed effects estimate for intercept test.
    "se"           Standard error of fixed effects estimate.
    "dof"          Degrees of freedom map from one-sample test.
    ============== ===============================================================================

    Warnings
    --------
    Masking approaches which average across voxels (e.g., NiftiLabelsMaskers)
    will likely result in biased results. The extent of this bias is currently
    unknown.

    By default, all image-based meta-analysis estimators adopt an aggressive masking
    strategy, in which any voxels with a value of zero in any of the input maps
    will be removed from the analysis. Setting ``aggressive_mask=False`` will
    instead run tha analysis in bags of voxels that have a valid value across
    the same studies.

    References
    ----------
    .. footbibliography::

    See Also
    --------
    :class:`pymare.estimators.WeightedLeastSquares`:
        The PyMARE estimator called by this class.
    """

    _required_inputs = {"beta_maps": ("image", "beta"), "varcope_maps": ("image", "varcope")}

    def __init__(self, tau2=0, **kwargs):
        super().__init__(**kwargs)
        self.tau2 = tau2

    def _generate_description(self):
        description = (
            f"An image-based meta-analysis was performed with NiMARE {__version__} "
            "(RRID:SCR_017398; \\citealt{Salo2023}), on "
            f"{len(self.inputs_['id'])} beta images using the Weighted Least Squares approach "
            "\\citep{brockwell2001comparison}, "
            f"with an a priori tau-squared value of {self.tau2} defined across all voxels."
        )
        return description

    def _fit(self, dataset):
        self.dataset = dataset
        self.masker = self.masker or dataset.masker
        if not isinstance(self.masker, NiftiMasker):
            LGR.warning(
                f"A {type(self.masker)} mask has been detected. "
                "Masks which average across voxels will likely produce biased results when used "
                "with this Estimator."
            )

        if self.aggressive_mask:
            pymare_dset = pymare.Dataset(
                y=self.inputs_["beta_maps"], v=self.inputs_["varcope_maps"]
            )
            est = pymare.estimators.WeightedLeastSquares(tau2=self.tau2)
            est.fit_dataset(pymare_dset)
            est_summary = est.summary()

            fe_stats = est_summary.get_fe_stats()
            z_map = _boolean_unmask(fe_stats["z"].squeeze(), self.inputs_["aggressive_mask"])
            p_map = _boolean_unmask(fe_stats["p"].squeeze(), self.inputs_["aggressive_mask"])
            est_map = _boolean_unmask(fe_stats["est"].squeeze(), self.inputs_["aggressive_mask"])
            se_map = _boolean_unmask(fe_stats["se"].squeeze(), self.inputs_["aggressive_mask"])
            dof_map = np.tile(
                self.inputs_["beta_maps"].shape[0] - 1, self.inputs_["beta_maps"].shape[1]
            ).astype(np.int32)
            dof_map = _boolean_unmask(dof_map, self.inputs_["aggressive_mask"])

        else:
            n_total_voxels = self.inputs_["beta_maps"].shape[1]
            z_map = np.zeros(n_total_voxels, dtype=float)
            p_map = np.zeros(n_total_voxels, dtype=float)
            est_map = np.zeros(n_total_voxels, dtype=float)
            se_map = np.zeros(n_total_voxels, dtype=float)
            dof_map = np.zeros(n_total_voxels, dtype=np.int32)
            beta_bags = self.inputs_["data_bags"]["beta_maps"]
            varcope_bags = self.inputs_["data_bags"]["varcope_maps"]
            for beta_bag, varcope_bag in zip(beta_bags, varcope_bags):
                pymare_dset = pymare.Dataset(y=beta_bag["values"], v=varcope_bag["values"])
                est = pymare.estimators.WeightedLeastSquares(tau2=self.tau2)
                est.fit_dataset(pymare_dset)
                est_summary = est.summary()

                fe_stats = est_summary.get_fe_stats()
                z_map[beta_bag["voxel_mask"]] = fe_stats["z"].squeeze()
                p_map[beta_bag["voxel_mask"]] = fe_stats["p"].squeeze()
                est_map[beta_bag["voxel_mask"]] = fe_stats["est"].squeeze()
                se_map[beta_bag["voxel_mask"]] = fe_stats["se"].squeeze()
                dof_map[beta_bag["voxel_mask"]] = beta_bag["values"].shape[0] - 1

        # tau2 is a float, not a map, so it can't go into the results dictionary
        tables = {
            "level-estimator": pd.DataFrame(columns=["tau2"], data=[self.tau2]),
        }
        maps = {"z": z_map, "p": p_map, "est": est_map, "se": se_map, "dof": dof_map}
        description = self._generate_description()

        return maps, tables, description


class DerSimonianLaird(IBMAEstimator):
    """DerSimonian-Laird meta-regression estimator.

    .. versionchanged:: 0.2.1

        * New parameter: ``aggressive_mask``, to control whether to use an aggressive mask.

    .. versionchanged:: 0.0.12

        * Add "se" to outputs.

    .. versionchanged:: 0.0.8

        * [FIX] Remove single-dimensional entries of each array of returns (:obj:`dict`).

    .. versionadded:: 0.0.4

    Estimates the between-subject variance tau^2 using the :footcite:t:`dersimonian1986meta`
    method-of-moments approach :footcite:p:`dersimonian1986meta,kosmidis2017improving`.

    Parameters
    ----------
    aggressive_mask : :obj:`bool`, optional
        Voxels with a value of zero of NaN in any of the input maps will be removed
        from the analysis.
        If False, all voxels are included by running a separate analysis on bags
        of voxels that belong that have a valid value across the same studies.
        Default is True.

    Notes
    -----
    Requires :term:`beta` and :term:`varcope` images.

    :meth:`fit` produces a :class:`~nimare.results.MetaResult` object with the following maps:

    ============== ===============================================================================
    "z"            Z-statistic map from one-sample test.
    "p"            P-value map from one-sample test.
    "est"          Fixed effects estimate for intercept test.
    "se"           Standard error of fixed effects estimate.
    "tau2"         Estimated between-study variance.
    "dof"          Degrees of freedom map from one-sample test.
    ============== ===============================================================================

    Warnings
    --------
    Masking approaches which average across voxels (e.g., NiftiLabelsMaskers)
    will likely result in biased results. The extent of this bias is currently
    unknown.

    By default, all image-based meta-analysis estimators adopt an aggressive masking
    strategy, in which any voxels with a value of zero in any of the input maps
    will be removed from the analysis. Setting ``aggressive_mask=False`` will
    instead run tha analysis in bags of voxels that have a valid value across
    the same studies.

    References
    ----------
    .. footbibliography::

    See Also
    --------
    :class:`pymare.estimators.DerSimonianLaird`:
        The PyMARE estimator called by this class.
    """

    _required_inputs = {"beta_maps": ("image", "beta"), "varcope_maps": ("image", "varcope")}

    def _generate_description(self):
        description = (
            f"An image-based meta-analysis was performed with NiMARE {__version__} "
            "(RRID:SCR_017398; \\citealt{Salo2023}), on "
            f"{len(self.inputs_['id'])} beta and variance images using the "
            "DerSimonian-Laird method \\citep{dersimonian1986meta}, in which tau-squared is "
            "estimated on a voxel-wise basis using the method-of-moments approach "
            "\\citep{dersimonian1986meta,kosmidis2017improving}."
        )
        return description

    def _fit(self, dataset):
        self.dataset = dataset
        self.masker = self.masker or dataset.masker
        if not isinstance(self.masker, NiftiMasker):
            LGR.warning(
                f"A {type(self.masker)} mask has been detected. "
                "Masks which average across voxels will likely produce biased results when used "
                "with this Estimator."
            )

        if self.aggressive_mask:
            est = pymare.estimators.DerSimonianLaird()
            pymare_dset = pymare.Dataset(
                y=self.inputs_["beta_maps"], v=self.inputs_["varcope_maps"]
            )
            est.fit_dataset(pymare_dset)
            est_summary = est.summary()

            fe_stats = est_summary.get_fe_stats()
            z_map = _boolean_unmask(fe_stats["z"].squeeze(), self.inputs_["aggressive_mask"])
            p_map = _boolean_unmask(fe_stats["p"].squeeze(), self.inputs_["aggressive_mask"])
            est_map = _boolean_unmask(fe_stats["est"].squeeze(), self.inputs_["aggressive_mask"])
            se_map = _boolean_unmask(fe_stats["se"].squeeze(), self.inputs_["aggressive_mask"])
            tau2_map = _boolean_unmask(est_summary.tau2.squeeze(), self.inputs_["aggressive_mask"])
            dof_map = np.tile(
                self.inputs_["beta_maps"].shape[0] - 1, self.inputs_["beta_maps"].shape[1]
            ).astype(np.int32)
            dof_map = _boolean_unmask(dof_map, self.inputs_["aggressive_mask"])

        else:
            n_total_voxels = self.inputs_["beta_maps"].shape[1]
            z_map = np.zeros(n_total_voxels, dtype=float)
            p_map = np.zeros(n_total_voxels, dtype=float)
            est_map = np.zeros(n_total_voxels, dtype=float)
            se_map = np.zeros(n_total_voxels, dtype=float)
            tau2_map = np.zeros(n_total_voxels, dtype=float)
            dof_map = np.zeros(n_total_voxels, dtype=np.int32)
            beta_bags = self.inputs_["data_bags"]["beta_maps"]
            varcope_bags = self.inputs_["data_bags"]["varcope_maps"]
            for beta_bag, varcope_bag in zip(beta_bags, varcope_bags):
                est = pymare.estimators.DerSimonianLaird()
                pymare_dset = pymare.Dataset(y=beta_bag["values"], v=varcope_bag["values"])
                est.fit_dataset(pymare_dset)
                est_summary = est.summary()

                fe_stats = est_summary.get_fe_stats()
                z_map[beta_bag["voxel_mask"]] = fe_stats["z"].squeeze()
                p_map[beta_bag["voxel_mask"]] = fe_stats["p"].squeeze()
                est_map[beta_bag["voxel_mask"]] = fe_stats["est"].squeeze()
                se_map[beta_bag["voxel_mask"]] = fe_stats["se"].squeeze()
                tau2_map[beta_bag["voxel_mask"]] = est_summary.tau2.squeeze()
                dof_map[beta_bag["voxel_mask"]] = beta_bag["values"].shape[0] - 1

        maps = {
            "z": z_map,
            "p": p_map,
            "est": est_map,
            "se": se_map,
            "tau2": tau2_map,
            "dof": dof_map,
        }
        description = self._generate_description()

        return maps, {}, description


class Hedges(IBMAEstimator):
    """Hedges meta-regression estimator.

    .. versionchanged:: 0.2.1

        * New parameter: ``aggressive_mask``, to control whether to use an aggressive mask.

    .. versionchanged:: 0.0.12

        * Add "se" to outputs.

    .. versionchanged:: 0.0.8

        * [FIX] Remove single-dimensional entries of each array of returns (:obj:`dict`).

    .. versionadded:: 0.0.4

    Estimates the between-subject variance tau^2 using the :footcite:t:`hedges2014statistical`
    approach.

    Parameters
    ----------
    aggressive_mask : :obj:`bool`, optional
        Voxels with a value of zero of NaN in any of the input maps will be removed
        from the analysis.
        If False, all voxels are included by running a separate analysis on bags
        of voxels that belong that have a valid value across the same studies.
        Default is True.

    Notes
    -----
    Requires :term:`beta` and :term:`varcope` images.

    :meth:`fit` produces a :class:`~nimare.results.MetaResult` object with the following maps:

    ============== ===============================================================================
    "z"            Z-statistic map from one-sample test.
    "p"            P-value map from one-sample test.
    "est"          Fixed effects estimate for intercept test.
    "se"           Standard error of fixed effects estimate.
    "tau2"         Estimated between-study variance.
    "dof"          Degrees of freedom map from one-sample test.
    ============== ===============================================================================

    Warnings
    --------
    Masking approaches which average across voxels (e.g., NiftiLabelsMaskers)
    will likely result in biased results. The extent of this bias is currently
    unknown.

    By default, all image-based meta-analysis estimators adopt an aggressive masking
    strategy, in which any voxels with a value of zero in any of the input maps
    will be removed from the analysis. Setting ``aggressive_mask=False`` will
    instead run tha analysis in bags of voxels that have a valid value across
    the same studies.

    References
    ----------
    .. footbibliography::

    See Also
    --------
    :class:`pymare.estimators.Hedges`:
        The PyMARE estimator called by this class.
    """

    _required_inputs = {"beta_maps": ("image", "beta"), "varcope_maps": ("image", "varcope")}

    def _generate_description(self):
        description = (
            f"An image-based meta-analysis was performed with NiMARE {__version__} "
            "(RRID:SCR_017398; \\citealt{Salo2023}), on "
            f"{len(self.inputs_['id'])} beta and variance images using the Hedges "
            "method \\citep{hedges2014statistical}, in which tau-squared is estimated on a "
            "voxel-wise basis."
        )
        return description

    def _fit(self, dataset):
        self.dataset = dataset
        self.masker = self.masker or dataset.masker
        if not isinstance(self.masker, NiftiMasker):
            LGR.warning(
                f"A {type(self.masker)} mask has been detected. "
                "Masks which average across voxels will likely produce biased results when used "
                "with this Estimator."
            )

        if self.aggressive_mask:
            est = pymare.estimators.Hedges()
            pymare_dset = pymare.Dataset(
                y=self.inputs_["beta_maps"], v=self.inputs_["varcope_maps"]
            )
            est.fit_dataset(pymare_dset)
            est_summary = est.summary()
            fe_stats = est_summary.get_fe_stats()

            z_map = _boolean_unmask(fe_stats["z"].squeeze(), self.inputs_["aggressive_mask"])
            p_map = _boolean_unmask(fe_stats["p"].squeeze(), self.inputs_["aggressive_mask"])
            est_map = _boolean_unmask(fe_stats["est"].squeeze(), self.inputs_["aggressive_mask"])
            se_map = _boolean_unmask(fe_stats["se"].squeeze(), self.inputs_["aggressive_mask"])
            tau2_map = _boolean_unmask(est_summary.tau2.squeeze(), self.inputs_["aggressive_mask"])
            dof_map = np.tile(
                self.inputs_["beta_maps"].shape[0] - 1, self.inputs_["beta_maps"].shape[1]
            ).astype(np.int32)
            dof_map = _boolean_unmask(dof_map, self.inputs_["aggressive_mask"])

        else:
            n_total_voxels = self.inputs_["beta_maps"].shape[1]
            z_map = np.zeros(n_total_voxels, dtype=float)
            p_map = np.zeros(n_total_voxels, dtype=float)
            est_map = np.zeros(n_total_voxels, dtype=float)
            se_map = np.zeros(n_total_voxels, dtype=float)
            tau2_map = np.zeros(n_total_voxels, dtype=float)
            dof_map = np.zeros(n_total_voxels, dtype=np.int32)
            beta_bags = self.inputs_["data_bags"]["beta_maps"]
            varcope_bags = self.inputs_["data_bags"]["varcope_maps"]
            for beta_bag, varcope_bag in zip(beta_bags, varcope_bags):
                est = pymare.estimators.Hedges()
                pymare_dset = pymare.Dataset(y=beta_bag["values"], v=varcope_bag["values"])
                est.fit_dataset(pymare_dset)
                est_summary = est.summary()
                fe_stats = est_summary.get_fe_stats()

                z_map[beta_bag["voxel_mask"]] = fe_stats["z"].squeeze()
                p_map[beta_bag["voxel_mask"]] = fe_stats["p"].squeeze()
                est_map[beta_bag["voxel_mask"]] = fe_stats["est"].squeeze()
                se_map[beta_bag["voxel_mask"]] = fe_stats["se"].squeeze()
                tau2_map[beta_bag["voxel_mask"]] = est_summary.tau2.squeeze()
                dof_map[beta_bag["voxel_mask"]] = beta_bag["values"].shape[0] - 1

        maps = {
            "z": z_map,
            "p": p_map,
            "est": est_map,
            "se": se_map,
            "tau2": tau2_map,
            "dof": dof_map,
        }
        description = self._generate_description()

        return maps, {}, description


class SampleSizeBasedLikelihood(IBMAEstimator):
    """Method estimates with known sample sizes but unknown sampling variances.

    .. versionchanged:: 0.2.1

        * New parameter: ``aggressive_mask``, to control whether to use an aggressive mask.

    .. versionchanged:: 0.0.12

        * Add "se" and "sigma2" to outputs.

    .. versionchanged:: 0.0.8

        * [FIX] Remove single-dimensional entries of each array of returns (:obj:`dict`).

    .. versionadded:: 0.0.4

    Iteratively estimates the between-subject variance tau^2 and fixed effect
    betas using the specified likelihood-based estimator (ML or REML).

    Parameters
    ----------
    aggressive_mask : :obj:`bool`, optional
        Voxels with a value of zero of NaN in any of the input maps will be removed
        from the analysis.
        If False, all voxels are included by running a separate analysis on bags
        of voxels that belong that have a valid value across the same studies.
        Default is True.
    method : {'ml', 'reml'}, optional
        The estimation method to use. The available options are

        ============== =============================
        "ml" (default) Maximum likelihood
        "reml"         Restricted maximum likelihood
        ============== =============================

    Notes
    -----
    Requires :term:`beta` images and sample size from metadata.

    :meth:`fit` produces a :class:`~nimare.results.MetaResult` object with the following maps:

    ============== ===============================================================================
    "z"            Z-statistic map from one-sample test.
    "p"            P-value map from one-sample test.
    "est"          Fixed effects estimate for intercept test.
    "se"           Standard error of fixed effects estimate.
    "tau2"         Estimated between-study variance.
    "sigma2"       Estimated within-study variance. Assumed to be the same for all studies.
    "dof"          Degrees of freedom map from one-sample test.
    ============== ===============================================================================

    Homogeneity of sigma^2 across studies is assumed.
    The ML and REML solutions are obtained via SciPy's scalar function
    minimizer (:func:`scipy.optimize.minimize`).
    Parameters to ``minimize()`` can be passed in as keyword arguments.

    Warnings
    --------
    Likelihood-based estimators are not parallelized across voxels, so this
    method should not be used on full brains, unless you can submit your code
    to a job scheduler.

    By default, all image-based meta-analysis estimators adopt an aggressive masking
    strategy, in which any voxels with a value of zero in any of the input maps
    will be removed from the analysis. Setting ``aggressive_mask=False`` will
    instead run tha analysis in bags of voxels that have a valid value across
    the same studies.

    See Also
    --------
    :class:`pymare.estimators.SampleSizeBasedLikelihoodEstimator`:
        The PyMARE estimator called by this class.
    """

    _required_inputs = {
        "beta_maps": ("image", "beta"),
        "sample_sizes": ("metadata", "sample_sizes"),
    }

    def __init__(self, method="ml", **kwargs):
        super().__init__(**kwargs)
        self.method = method

    def _generate_description(self):
        description = (
            f"An image-based meta-analysis was performed with NiMARE {__version__} "
            "(RRID:SCR_017398; \\citealt{Salo2023}), on "
            f"{len(self.inputs_['id'])} beta images using sample size-based "
            "maximum likelihood estimation, in which tau-squared and sigma-squared are estimated "
            "on a voxel-wise basis."
        )
        return description

    def _fit(self, dataset):
        self.dataset = dataset
        self.masker = self.masker or dataset.masker

        if self.aggressive_mask:
            sample_sizes = np.array([np.mean(n) for n in self.inputs_["sample_sizes"]])
            n_maps = np.tile(sample_sizes, (self.inputs_["beta_maps"].shape[1], 1)).T

            pymare_dset = pymare.Dataset(y=self.inputs_["beta_maps"], n=n_maps)
            est = pymare.estimators.SampleSizeBasedLikelihoodEstimator(method=self.method)
            est.fit_dataset(pymare_dset)
            est_summary = est.summary()
            fe_stats = est_summary.get_fe_stats()

            z_map = _boolean_unmask(fe_stats["z"].squeeze(), self.inputs_["aggressive_mask"])
            p_map = _boolean_unmask(fe_stats["p"].squeeze(), self.inputs_["aggressive_mask"])
            est_map = _boolean_unmask(fe_stats["est"].squeeze(), self.inputs_["aggressive_mask"])
            se_map = _boolean_unmask(fe_stats["se"].squeeze(), self.inputs_["aggressive_mask"])
            tau2_map = _boolean_unmask(est_summary.tau2.squeeze(), self.inputs_["aggressive_mask"])
            sigma2_map = _boolean_unmask(
                est.params_["sigma2"].squeeze(), self.inputs_["aggressive_mask"]
            )
            dof_map = np.tile(
                self.inputs_["beta_maps"].shape[0] - 1, self.inputs_["beta_maps"].shape[1]
            ).astype(np.int32)
            dof_map = _boolean_unmask(dof_map, self.inputs_["aggressive_mask"])

        else:
            n_total_voxels = self.inputs_["beta_maps"].shape[1]
            z_map = np.zeros(n_total_voxels, dtype=float)
            p_map = np.zeros(n_total_voxels, dtype=float)
            est_map = np.zeros(n_total_voxels, dtype=float)
            se_map = np.zeros(n_total_voxels, dtype=float)
            tau2_map = np.zeros(n_total_voxels, dtype=float)
            sigma2_map = np.zeros(n_total_voxels, dtype=float)
            dof_map = np.zeros(n_total_voxels, dtype=np.int32)
            for bag in self.inputs_["data_bags"]["beta_maps"]:
                study_mask = bag["study_mask"]
                sample_sizes_ex = [self.inputs_["sample_sizes"][study] for study in study_mask]
                sample_sizes = np.array([np.mean(n) for n in sample_sizes_ex])
                n_maps = np.tile(sample_sizes, (bag["values"].shape[1], 1)).T

                pymare_dset = pymare.Dataset(y=bag["values"], n=n_maps)
                est = pymare.estimators.SampleSizeBasedLikelihoodEstimator(method=self.method)
                est.fit_dataset(pymare_dset)
                est_summary = est.summary()
                fe_stats = est_summary.get_fe_stats()

                z_map[bag["voxel_mask"]] = fe_stats["z"].squeeze()
                p_map[bag["voxel_mask"]] = fe_stats["p"].squeeze()
                est_map[bag["voxel_mask"]] = fe_stats["est"].squeeze()
                se_map[bag["voxel_mask"]] = fe_stats["se"].squeeze()
                tau2_map[bag["voxel_mask"]] = est_summary.tau2.squeeze()
                sigma2_map[bag["voxel_mask"]] = est.params_["sigma2"].squeeze()
                dof_map[bag["voxel_mask"]] = bag["values"].shape[0] - 1

        maps = {
            "z": z_map,
            "p": p_map,
            "est": est_map,
            "se": se_map,
            "tau2": tau2_map,
            "sigma2": sigma2_map,
            "dof": dof_map,
        }
        description = self._generate_description()

        return maps, {}, description


class VarianceBasedLikelihood(IBMAEstimator):
    """A likelihood-based meta-analysis method for estimates with known variances.

    .. versionchanged:: 0.2.1

        * New parameter: ``aggressive_mask``, to control whether to use an aggressive mask.

    .. versionchanged:: 0.0.12

        Add "se" output.

    .. versionchanged:: 0.0.8

        * [FIX] Remove single-dimensional entries of each array of returns (:obj:`dict`).

    .. versionadded:: 0.0.4

    Iteratively estimates the between-subject variance tau^2 and fixed effect
    coefficients using the specified likelihood-based estimator (ML or REML)
    :footcite:p:`dersimonian1986meta,kosmidis2017improving`.

    Parameters
    ----------
    aggressive_mask : :obj:`bool`, optional
        Voxels with a value of zero of NaN in any of the input maps will be removed
        from the analysis.
        If False, all voxels are included by running a separate analysis on bags
        of voxels that belong that have a valid value across the same studies.
        Default is True.
    method : {'ml', 'reml'}, optional
        The estimation method to use. The available options are

        ============== =============================
        "ml" (default) Maximum likelihood
        "reml"         Restricted maximum likelihood
        ============== =============================

    Notes
    -----
    Requires :term:`beta` and :term:`varcope` images.

    :meth:`fit` produces a :class:`~nimare.results.MetaResult` object with the following maps:

    ============== ===============================================================================
    "z"            Z-statistic map from one-sample test.
    "p"            P-value map from one-sample test.
    "est"          Fixed effects estimate for intercept test.
    "se"           Standard error of fixed effects estimate.
    "tau2"         Estimated between-study variance.
    "dof"          Degrees of freedom map from one-sample test.
    ============== ===============================================================================

    The ML and REML solutions are obtained via SciPy's scalar function
    minimizer (:func:`scipy.optimize.minimize`).
    Parameters to ``minimize()`` can be passed in as keyword arguments.

    Warnings
    --------
    Likelihood-based estimators are not parallelized across voxels, so this
    method should not be used on full brains, unless you can submit your code
    to a job scheduler.

    Masking approaches which average across voxels (e.g., NiftiLabelsMaskers)
    will likely result in biased results. The extent of this bias is currently
    unknown.

    By default, all image-based meta-analysis estimators adopt an aggressive masking
    strategy, in which any voxels with a value of zero in any of the input maps
    will be removed from the analysis. Setting ``aggressive_mask=False`` will
    instead run tha analysis in bags of voxels that have a valid value across
    the same studies.

    References
    ----------
    .. footbibliography::

    See Also
    --------
    :class:`pymare.estimators.VarianceBasedLikelihoodEstimator`:
        The PyMARE estimator called by this class.
    """

    _required_inputs = {"beta_maps": ("image", "beta"), "varcope_maps": ("image", "varcope")}

    def __init__(self, method="ml", **kwargs):
        super().__init__(**kwargs)
        self.method = method

    def _generate_description(self):
        description = (
            f"An image-based meta-analysis was performed with NiMARE {__version__} "
            "(RRID:SCR_017398; \\citealt{Salo2023}), on "
            f"{len(self.inputs_['id'])} beta and variance images using "
            "variance-based maximum likelihood estimation, in which tau-squared is estimated on a "
            "voxel-wise basis."
        )
        return description

    def _fit(self, dataset):
        self.dataset = dataset
        self.masker = self.masker or dataset.masker

        if not isinstance(self.masker, NiftiMasker):
            LGR.warning(
                f"A {type(self.masker)} mask has been detected. "
                "Masks which average across voxels will likely produce biased results when used "
                "with this Estimator."
            )

        if self.aggressive_mask:
            est = pymare.estimators.VarianceBasedLikelihoodEstimator(method=self.method)

            pymare_dset = pymare.Dataset(
                y=self.inputs_["beta_maps"], v=self.inputs_["varcope_maps"]
            )
            est.fit_dataset(pymare_dset)
            est_summary = est.summary()
            fe_stats = est_summary.get_fe_stats()

            z_map = _boolean_unmask(fe_stats["z"].squeeze(), self.inputs_["aggressive_mask"])
            p_map = _boolean_unmask(fe_stats["p"].squeeze(), self.inputs_["aggressive_mask"])
            est_map = _boolean_unmask(fe_stats["est"].squeeze(), self.inputs_["aggressive_mask"])
            se_map = _boolean_unmask(fe_stats["se"].squeeze(), self.inputs_["aggressive_mask"])
            tau2_map = _boolean_unmask(est_summary.tau2.squeeze(), self.inputs_["aggressive_mask"])
            dof_map = np.tile(
                self.inputs_["beta_maps"].shape[0] - 1, self.inputs_["beta_maps"].shape[1]
            ).astype(np.int32)
            dof_map = _boolean_unmask(dof_map, self.inputs_["aggressive_mask"])
        else:
            n_total_voxels = self.inputs_["beta_maps"].shape[1]
            z_map = np.zeros(n_total_voxels, dtype=float)
            p_map = np.zeros(n_total_voxels, dtype=float)
            est_map = np.zeros(n_total_voxels, dtype=float)
            se_map = np.zeros(n_total_voxels, dtype=float)
            tau2_map = np.zeros(n_total_voxels, dtype=float)
            dof_map = np.zeros(n_total_voxels, dtype=np.int32)
            beta_bags = self.inputs_["data_bags"]["beta_maps"]
            varcope_bags = self.inputs_["data_bags"]["varcope_maps"]
            for beta_bag, varcope_bag in zip(beta_bags, varcope_bags):
                est = pymare.estimators.VarianceBasedLikelihoodEstimator(method=self.method)

                pymare_dset = pymare.Dataset(y=beta_bag["values"], v=varcope_bag["values"])
                est.fit_dataset(pymare_dset)
                est_summary = est.summary()
                fe_stats = est_summary.get_fe_stats()

                z_map[beta_bag["voxel_mask"]] = fe_stats["z"].squeeze()
                p_map[beta_bag["voxel_mask"]] = fe_stats["p"].squeeze()
                est_map[beta_bag["voxel_mask"]] = fe_stats["est"].squeeze()
                se_map[beta_bag["voxel_mask"]] = fe_stats["se"].squeeze()
                tau2_map[beta_bag["voxel_mask"]] = est_summary.tau2.squeeze()
                dof_map[beta_bag["voxel_mask"]] = beta_bag["values"].shape[0] - 1

        maps = {
            "z": z_map,
            "p": p_map,
            "est": est_map,
            "se": se_map,
            "tau2": tau2_map,
            "dof": dof_map,
        }
        description = self._generate_description()

        return maps, {}, description


class PermutedOLS(IBMAEstimator):
    r"""An analysis with permuted ordinary least squares (OLS), using nilearn.

    .. versionchanged:: 0.2.1

        * New parameter: ``aggressive_mask``, to control whether to use an aggressive mask.

    .. versionchanged:: 0.0.12

        * Use beta maps instead of z maps.

    .. versionchanged:: 0.0.8

        * [FIX] Remove single-dimensional entries of each array of returns (:obj:`dict`).

    .. versionadded:: 0.0.4

    This approach is described in :footcite:t:`freedman1983nonstochastic`.

    Parameters
    ----------
    aggressive_mask : :obj:`bool`, optional
        Voxels with a value of zero of NaN in any of the input maps will be removed
        from the analysis.
        If False, all voxels are included by running a separate analysis on bags
        of voxels that belong that have a valid value across the same studies.
        Default is True.
    two_sided : :obj:`bool`, optional
        If True, performs an unsigned t-test. Both positive and negative effects are considered;
        the null hypothesis is that the effect is zero. If False, only positive effects are
        considered as relevant. The null hypothesis is that the effect is zero or negative.
        Default is True.

    Notes
    -----
    Requires ``beta`` images.

    :meth:`fit` produces a :class:`~nimare.results.MetaResult` object with the following maps:

    ============== ===============================================================================
    "t"            T-statistic map from one-sample test.
    "z"            Z-statistic map from one-sample test.
    "dof"          Degrees of freedom map from one-sample test.
    ============== ===============================================================================

    Available correction methods: :func:`PermutedOLS.correct_fwe_montecarlo`

    Warnings
    --------
    By default, all image-based meta-analysis estimators adopt an aggressive masking
    strategy, in which any voxels with a value of zero in any of the input maps
    will be removed from the analysis. Setting ``aggressive_mask=False`` will
    instead run tha analysis in bags of voxels that have a valid value across
    the same studies.

    References
    ----------
    .. footbibliography::

    See Also
    --------
    nilearn.mass_univariate.permuted_ols : The function used for this IBMA.
    """

    _required_inputs = {"beta_maps": ("image", "beta")}

    def __init__(self, two_sided=True, **kwargs):
        super().__init__(**kwargs)
        self.two_sided = two_sided
        self.parameters_ = {}

    def _generate_description(self):
        description = (
            f"An image-based meta-analysis was performed with NiMARE {__version__} "
            "(RRID:SCR_017398; \\citealt{Salo2023}), on "
            f"{len(self.inputs_['id'])} beta images using Nilearn's "
            "\\citep{10.3389/fninf.2014.00014} permuted ordinary least squares method."
        )
        return description

    def _fit(self, dataset):
        self.dataset = dataset

        if self.aggressive_mask:
            # Use intercept as explanatory variable
            self.parameters_["tested_vars"] = np.ones((self.inputs_["beta_maps"].shape[0], 1))
            self.parameters_["confounding_vars"] = None

            _, t_map, _ = permuted_ols(
                self.parameters_["tested_vars"],
                self.inputs_["beta_maps"],
                confounding_vars=self.parameters_["confounding_vars"],
                model_intercept=False,  # modeled by tested_vars
                n_perm=0,
                two_sided_test=self.two_sided,
                random_state=42,
                n_jobs=1,
                verbose=0,
            )

            # Convert t to z, preserving signs
            dof = (
                self.parameters_["tested_vars"].shape[0] - self.parameters_["tested_vars"].shape[1]
            )
            z_map = t_to_z(t_map, dof)

            t_map = _boolean_unmask(t_map.squeeze(), self.inputs_["aggressive_mask"])
            z_map = _boolean_unmask(z_map.squeeze(), self.inputs_["aggressive_mask"])
            dof_map = np.tile(dof, self.inputs_["beta_maps"].shape[1]).astype(np.int32)
            dof_map = _boolean_unmask(dof_map, self.inputs_["aggressive_mask"])

        else:
            n_total_voxels = self.inputs_["beta_maps"].shape[1]
            t_map = np.zeros(n_total_voxels, dtype=float)
            z_map = np.zeros(n_total_voxels, dtype=float)
            dof_map = np.zeros(n_total_voxels, dtype=np.int32)
            for bag in self.inputs_["data_bags"]["beta_maps"]:
                # Use intercept as explanatory variable
                bag["tested_vars"] = np.ones((bag["values"].shape[0], 1))
                bag["confounding_vars"] = None

                _, t_map_tmp, _ = permuted_ols(
                    bag["tested_vars"],
                    bag["values"],
                    confounding_vars=bag["confounding_vars"],
                    model_intercept=False,  # modeled by tested_vars
                    n_perm=0,
                    two_sided_test=self.two_sided,
                    random_state=42,
                    n_jobs=1,
                    verbose=0,
                )

                # Convert t to z, preserving signs
                dof = bag["tested_vars"].shape[0] - bag["tested_vars"].shape[1]
                z_map_tmp = t_to_z(t_map_tmp, dof)

                t_map[bag["voxel_mask"]] = t_map_tmp.squeeze()
                z_map[bag["voxel_mask"]] = z_map_tmp.squeeze()
                dof_map[bag["voxel_mask"]] = dof

        maps = {"t": t_map, "z": z_map, "dof": dof_map}
        description = self._generate_description()

        return maps, {}, description

    def correct_fwe_montecarlo(self, result, n_iters=10000, n_cores=1):
        """Perform FWE correction using the max-value permutation method.

        .. versionchanged:: 0.0.8

            * [FIX] Remove single-dimensional entries of each array of returns (:obj:`dict`).

        .. versionadded:: 0.0.4

        Only call this method from within a Corrector.

        Parameters
        ----------
        result : :obj:`~nimare.results.MetaResult`
            Result object from an ALE meta-analysis.
        n_iters : :obj:`int`, optional
            The number of iterations to run in estimating the null distribution.
            Default is 10000.
        n_cores : :obj:`int`, optional
            Number of cores to use for parallelization.
            If <=0, defaults to using all available cores. Default is 1.

        Returns
        -------
        images : :obj:`dict`
            Dictionary of 1D arrays corresponding to masked images generated by
            the correction procedure. The following arrays are generated by
            this method: 'p_level-voxel', 'z_level-voxel', 'logp_level-voxel'.

        See Also
        --------
        nimare.correct.FWECorrector : The Corrector from which to call this method.
        nilearn.mass_univariate.permuted_ols : The function used for this IBMA.

        Examples
        --------
        >>> meta = PermutedOLS()
        >>> result = meta.fit(dset)
        >>> corrector = FWECorrector(method='montecarlo',
                                     n_iters=5, n_cores=1)
        >>> cresult = corrector.transform(result)
        """
        n_cores = _check_ncores(n_cores)

        if self.aggressive_mask:
            log_p_map, t_map, _ = permuted_ols(
                self.parameters_["tested_vars"],
                self.inputs_["beta_maps"],
                confounding_vars=self.parameters_["confounding_vars"],
                model_intercept=False,  # modeled by tested_vars
                n_perm=n_iters,
                two_sided_test=self.two_sided,
                random_state=42,
                n_jobs=n_cores,
                verbose=0,
            )

            # Fill complete maps
            p_map = np.power(10.0, -log_p_map)

            # Convert p to z, preserving signs
            sign = np.sign(t_map)
            sign[sign == 0] = 1
            z_map = p_to_z(p_map, tail="two") * sign

            log_p_map = _boolean_unmask(log_p_map.squeeze(), self.inputs_["aggressive_mask"])
            z_map = _boolean_unmask(z_map.squeeze(), self.inputs_["aggressive_mask"])

        else:
            n_total_voxels = self.inputs_["beta_maps"].shape[1]
            log_p_map = np.zeros(n_total_voxels, dtype=float)
            z_map = np.zeros(n_total_voxels, dtype=float)
            for bag in self.inputs_["data_bags"]["beta_maps"]:
                log_p_map_tmp, t_map_tmp, _ = permuted_ols(
                    bag["tested_vars"],
                    bag["values"],
                    confounding_vars=bag["confounding_vars"],
                    model_intercept=False,  # modeled by tested_vars
                    n_perm=n_iters,
                    two_sided_test=self.two_sided,
                    random_state=42,
                    n_jobs=n_cores,
                    verbose=0,
                )

                # Fill complete maps
                p_map_tmp = np.power(10.0, -log_p_map_tmp)

                # Convert p to z, preserving signs
                sign = np.sign(t_map_tmp)
                sign[sign == 0] = 1
                z_map_tmp = p_to_z(p_map_tmp, tail="two") * sign

                log_p_map[bag["voxel_mask"]] = log_p_map_tmp.squeeze()
                z_map[bag["voxel_mask"]] = z_map_tmp.squeeze()

        maps = {"logp_level-voxel": log_p_map, "z_level-voxel": z_map}
        description = (
            "Family-wise error rate correction was performed using Nilearn's "
            "\\citep{10.3389/fninf.2014.00014} permuted OLS method, in which null distributions "
            "of test statistics were estimated using the "
            "max-value permutation method detailed in \\cite{freedman1983nonstochastic}. "
            f"{n_iters} iterations were performed to generate the null distribution."
        )

        return maps, {}, description<|MERGE_RESOLUTION|>--- conflicted
+++ resolved
@@ -43,20 +43,17 @@
 
     """
 
-<<<<<<< HEAD
-    def __init__(self, aggressive_mask=True, *, mask=None, **kwargs):
-        self.aggressive_mask = aggressive_mask
-
-=======
     def __init__(
         self,
+        aggressive_mask=True,
         memory=Memory(location=None, verbose=0),
         memory_level=0,
         *,
         mask=None,
         **kwargs,
     ):
->>>>>>> a1c04140
+        self.aggressive_mask = aggressive_mask
+        
         if mask is not None:
             mask = get_masker(mask, memory=memory, memory_level=memory_level)
         self.masker = mask
