"""Image-based meta-analysis estimators."""

from __future__ import division

import logging

import nibabel as nib
import numpy as np
import pandas as pd
import pymare
from joblib import Memory
from nilearn._utils.niimg_conversions import check_same_fov
from nilearn.image import concat_imgs, resample_to_img
from nilearn.input_data import NiftiMasker
from nilearn.mass_univariate import permuted_ols

from nimare import _version
from nimare.estimator import Estimator
from nimare.meta.utils import _apply_liberal_mask
from nimare.transforms import p_to_z, t_to_z
from nimare.utils import _boolean_unmask, _check_ncores, get_masker

LGR = logging.getLogger(__name__)
__version__ = _version.get_versions()["version"]


class IBMAEstimator(Estimator):
    """Base class for meta-analysis methods in :mod:`~nimare.meta`.

    .. versionchanged:: 0.2.1

        - New parameters: ``memory`` and ``memory_level`` for memory caching.

    .. versionchanged:: 0.2.0

        * Remove `resample` and `memory_limit` arguments. Resampling is now
          performed only if shape/affines are different.

    .. versionadded:: 0.0.12

        * IBMA-specific elements of ``Estimator`` excised and used to create ``IBMAEstimator``.
        * Generic kwargs and args converted to named kwargs.
          All remaining kwargs are for resampling.

    """

    def __init__(
        self,
        aggressive_mask=True,
        memory=Memory(location=None, verbose=0),
        memory_level=0,
        *,
        mask=None,
        **kwargs,
    ):
        self.aggressive_mask = aggressive_mask

        if mask is not None:
            mask = get_masker(mask, memory=memory, memory_level=memory_level)
        self.masker = mask

        super().__init__(memory=memory, memory_level=memory_level)

        # defaults for resampling images (nilearn's defaults do not work well)
        self._resample_kwargs = {"clip": True, "interpolation": "linear"}

        # Identify any kwargs
        resample_kwargs = {k: v for k, v in kwargs.items() if k.startswith("resample__")}

        # Flag any extraneous kwargs
        other_kwargs = dict(set(kwargs.items()) - set(resample_kwargs.items()))
        if other_kwargs:
            LGR.warn(f"Unused keyword arguments found: {tuple(other_kwargs.items())}")

        # Update the default resampling parameters
        resample_kwargs = {k.split("resample__")[1]: v for k, v in resample_kwargs.items()}
        self._resample_kwargs.update(resample_kwargs)

    def _preprocess_input(self, dataset):
        """Preprocess inputs to the Estimator from the Dataset as needed."""
        masker = self.masker or dataset.masker

        mask_img = masker.mask_img or masker.labels_img
        if isinstance(mask_img, str):
            mask_img = nib.load(mask_img)

        if self.aggressive_mask:
            # Ensure that protected values are not included among _required_inputs
            assert (
                "aggressive_mask" not in self._required_inputs.keys()
            ), "This is a protected name."

            if "aggressive_mask" in self.inputs_.keys():
                LGR.warning("Removing existing 'aggressive_mask' from Estimator.")
                self.inputs_.pop("aggressive_mask")
        else:
            # A dictionary to collect data, to be further reduced by the liberal mask.
            self.inputs_["data_bags"] = {}

        # A dictionary to collect masked image data, to be further reduced by the aggressive mask.
        temp_image_inputs = {}
        for name, (type_, _) in self._required_inputs.items():
            if type_ == "image":
                # Resampling will only occur if shape/affines are different
                imgs = [
<<<<<<< HEAD
                    nib.load(img)
                    if check_same_fov(nib.load(img), reference_masker=mask_img)
                    else resample_to_img(nib.load(img), mask_img, **self._resample_kwargs)
=======
                    (
                        nib.load(img)
                        if _check_same_fov(nib.load(img), reference_masker=mask_img)
                        else resample_to_img(nib.load(img), mask_img, **self._resample_kwargs)
                    )
>>>>>>> 4b33efe1
                    for img in self.inputs_[name]
                ]

                # input to NiFtiLabelsMasker must be 4d
                img4d = concat_imgs(imgs, ensure_ndim=4)

                # Mask required input images using either the dataset's mask or the estimator's.
                temp_arr = masker.transform(img4d)

                temp_image_inputs[name] = temp_arr
                if self.aggressive_mask:
                    # An intermediate step to mask out bad voxels.
                    # Can be dropped once PyMARE is able to handle masked arrays or missing data.
                    nonzero_voxels_bool = np.all(temp_arr != 0, axis=0)
                    nonnan_voxels_bool = np.all(~np.isnan(temp_arr), axis=0)
                    good_voxels_bool = np.logical_and(nonzero_voxels_bool, nonnan_voxels_bool)

                    if "aggressive_mask" not in self.inputs_.keys():
                        self.inputs_["aggressive_mask"] = good_voxels_bool
                    else:
                        # Remove any voxels that are bad in any image-based inputs
                        self.inputs_["aggressive_mask"] = np.logical_or(
                            self.inputs_["aggressive_mask"],
                            good_voxels_bool,
                        )
                else:
                    self.inputs_[name] = temp_arr
                    data_bags = zip(*_apply_liberal_mask(temp_arr))

                    keys = ["values", "voxel_mask", "study_mask"]
                    self.inputs_["data_bags"][name] = [dict(zip(keys, bag)) for bag in data_bags]

        # Further reduce image-based inputs to remove "bad" voxels
        # (voxels with zeros or NaNs in any studies)
        if "aggressive_mask" in self.inputs_.keys():
            n_bad_voxels = (
                self.inputs_["aggressive_mask"].size - self.inputs_["aggressive_mask"].sum()
            )
            if n_bad_voxels:
                LGR.warning(
                    f"Masking out {n_bad_voxels} additional voxels. "
                    "The updated masker is available in the Estimator.masker attribute."
                )

            for name, raw_masked_data in temp_image_inputs.items():
                self.inputs_[name] = raw_masked_data[:, self.inputs_["aggressive_mask"]]

        self.inputs_["raw_data"] = temp_image_inputs  # This data is saved only to use in Reports


class Fishers(IBMAEstimator):
    """An image-based meta-analytic test using t- or z-statistic images.

    Requires z-statistic images, but will be extended to work with t-statistic images as well.

    This method is described in :footcite:t:`fisher1946statistical`.

    .. versionchanged:: 0.2.1

        * New parameter: ``aggressive_mask``, to control whether to use an aggressive mask.

    Parameters
    ----------
    aggressive_mask : :obj:`bool`, optional
        Voxels with a value of zero of NaN in any of the input maps will be removed
        from the analysis.
        If False, all voxels are included by running a separate analysis on bags
        of voxels that belong that have a valid value across the same studies.
        Default is True.

    Notes
    -----
    Requires ``z`` images.

    :meth:`fit` produces a :class:`~nimare.results.MetaResult` object with the following maps:

    ============== ===============================================================================
    "z"            Z-statistic map from one-sample test.
    "p"            P-value map from one-sample test.
    "dof"          Degrees of freedom map from one-sample test.
    ============== ===============================================================================

    Warnings
    --------
    Masking approaches which average across voxels (e.g., NiftiLabelsMaskers)
    will result in invalid results. It cannot be used with these types of maskers.

    By default, all image-based meta-analysis estimators adopt an aggressive masking
    strategy, in which any voxels with a value of zero in any of the input maps
    will be removed from the analysis. Setting ``aggressive_mask=False`` will
    instead run tha analysis in bags of voxels that have a valid value across
    the same studies.

    References
    ----------
    .. footbibliography::

    See Also
    --------
    :class:`pymare.estimators.FisherCombinationTest`:
        The PyMARE estimator called by this class.
    """

    _required_inputs = {"z_maps": ("image", "z")}

    def _generate_description(self):
        description = (
            f"An image-based meta-analysis was performed with NiMARE {__version__} "
            "(RRID:SCR_017398; \\citealt{Salo2023}) on "
            f"{len(self.inputs_['id'])} z-statistic images using the Fisher "
            "combined probability method \\citep{fisher1946statistical}."
        )
        return description

    def _fit(self, dataset):
        self.dataset = dataset
        self.masker = self.masker or dataset.masker
        if not isinstance(self.masker, NiftiMasker):
            raise ValueError(
                f"A {type(self.masker)} mask has been detected. "
                "Only NiftiMaskers are allowed for this Estimator. "
                "This is because aggregation, such as averaging values across ROIs, "
                "will produce invalid results."
            )

        if self.aggressive_mask:
            pymare_dset = pymare.Dataset(y=self.inputs_["z_maps"])
            est = pymare.estimators.FisherCombinationTest()
            est.fit_dataset(pymare_dset)
            est_summary = est.summary()

            z_map = _boolean_unmask(est_summary.z.squeeze(), self.inputs_["aggressive_mask"])
            p_map = _boolean_unmask(est_summary.p.squeeze(), self.inputs_["aggressive_mask"])
            dof_map = np.tile(
                self.inputs_["z_maps"].shape[0] - 1,
                self.inputs_["z_maps"].shape[1],
            ).astype(np.int32)
            dof_map = _boolean_unmask(dof_map, self.inputs_["aggressive_mask"])

        else:
            n_total_voxels = self.inputs_["z_maps"].shape[1]
            z_map = np.zeros(n_total_voxels, dtype=float)
            p_map = np.zeros(n_total_voxels, dtype=float)
            dof_map = np.zeros(n_total_voxels, dtype=np.int32)
            for bag in self.inputs_["data_bags"]["z_maps"]:
                pymare_dset = pymare.Dataset(y=bag["values"])
                est = pymare.estimators.FisherCombinationTest()
                est.fit_dataset(pymare_dset)
                est_summary = est.summary()
                z_map[bag["voxel_mask"]] = est_summary.z.squeeze()
                p_map[bag["voxel_mask"]] = est_summary.p.squeeze()
                dof_map[bag["voxel_mask"]] = bag["values"].shape[0] - 1

        maps = {"z": z_map, "p": p_map, "dof": dof_map}
        description = self._generate_description()

        return maps, {}, description


class Stouffers(IBMAEstimator):
    """A t-test on z-statistic images.

    Requires z-statistic images.

    This method is described in :footcite:t:`stouffer1949american`.

    .. versionchanged:: 0.2.1

        * New parameter: ``aggressive_mask``, to control whether to use an aggressive mask.

    Parameters
    ----------
    aggressive_mask : :obj:`bool`, optional
        Voxels with a value of zero of NaN in any of the input maps will be removed
        from the analysis.
        If False, all voxels are included by running a separate analysis on bags
        of voxels that belong that have a valid value across the same studies.
        Default is True.
    use_sample_size : :obj:`bool`, optional
        Whether to use sample sizes for weights (i.e., "weighted Stouffer's") or not,
        as described in :footcite:t:`zaykin2011optimally`.
        Default is False.

    Notes
    -----
    Requires ``z`` images and optionally the sample size metadata field.

    :meth:`fit` produces a :class:`~nimare.results.MetaResult` object with the following maps:

    ============== ===============================================================================
    "z"            Z-statistic map from one-sample test.
    "p"            P-value map from one-sample test.
    "dof"          Degrees of freedom map from one-sample test.
    ============== ===============================================================================

    Warnings
    --------
    Masking approaches which average across voxels (e.g., NiftiLabelsMaskers)
    will result in invalid results. It cannot be used with these types of maskers.

    By default, all image-based meta-analysis estimators adopt an aggressive masking
    strategy, in which any voxels with a value of zero in any of the input maps
    will be removed from the analysis. Setting ``aggressive_mask=False`` will
    instead run tha analysis in bags of voxels that have a valid value across
    the same studies.

    References
    ----------
    .. footbibliography::

    See Also
    --------
    :class:`pymare.estimators.StoufferCombinationTest`:
        The PyMARE estimator called by this class.
    """

    _required_inputs = {"z_maps": ("image", "z")}

    def __init__(self, use_sample_size=False, **kwargs):
        super().__init__(**kwargs)
        self.use_sample_size = use_sample_size
        if self.use_sample_size:
            self._required_inputs["sample_sizes"] = ("metadata", "sample_sizes")

    def _generate_description(self):
        description = (
            f"An image-based meta-analysis was performed with NiMARE {__version__} "
            "(RRID:SCR_017398; \\citealt{Salo2023}) on "
            f"{len(self.inputs_['id'])} z-statistic images using the Stouffer "
            "method \\citep{stouffer1949american}"
        )

        if self.use_sample_size:
            description += (
                ", with studies weighted by the square root of the study sample sizes, per "
                "\\cite{zaykin2011optimally}."
            )
        else:
            description += "."

        return description

    def _fit(self, dataset):
        self.dataset = dataset
        self.masker = self.masker or dataset.masker
        if not isinstance(self.masker, NiftiMasker):
            raise ValueError(
                f"A {type(self.masker)} mask has been detected. "
                "Only NiftiMaskers are allowed for this Estimator. "
                "This is because aggregation, such as averaging values across ROIs, "
                "will produce invalid results."
            )

        if self.aggressive_mask:
            est = pymare.estimators.StoufferCombinationTest()

            if self.use_sample_size:
                sample_sizes = np.array([np.mean(n) for n in self.inputs_["sample_sizes"]])
                weights = np.sqrt(sample_sizes)
                weight_maps = np.tile(weights, (self.inputs_["z_maps"].shape[1], 1)).T
                pymare_dset = pymare.Dataset(y=self.inputs_["z_maps"], v=weight_maps)
            else:
                pymare_dset = pymare.Dataset(y=self.inputs_["z_maps"])

            est.fit_dataset(pymare_dset)
            est_summary = est.summary()

            z_map = _boolean_unmask(est_summary.z.squeeze(), self.inputs_["aggressive_mask"])
            p_map = _boolean_unmask(est_summary.p.squeeze(), self.inputs_["aggressive_mask"])
            dof_map = np.tile(
                self.inputs_["z_maps"].shape[0] - 1, self.inputs_["z_maps"].shape[1]
            ).astype(np.int32)
            dof_map = _boolean_unmask(dof_map, self.inputs_["aggressive_mask"])

        else:
            n_total_voxels = self.inputs_["z_maps"].shape[1]
            z_map = np.zeros(n_total_voxels, dtype=float)
            p_map = np.zeros(n_total_voxels, dtype=float)
            dof_map = np.zeros(n_total_voxels, dtype=np.int32)
            for bag in self.inputs_["data_bags"]["z_maps"]:
                est = pymare.estimators.StoufferCombinationTest()

                if self.use_sample_size:
                    study_mask = bag["study_mask"]
                    sample_sizes_ex = [self.inputs_["sample_sizes"][study] for study in study_mask]
                    sample_sizes = np.array([np.mean(n) for n in sample_sizes_ex])
                    weights = np.sqrt(sample_sizes)
                    weight_maps = np.tile(weights, (bag["values"].shape[1], 1)).T
                    pymare_dset = pymare.Dataset(y=bag["values"], v=weight_maps)
                else:
                    pymare_dset = pymare.Dataset(y=bag["values"])

                est.fit_dataset(pymare_dset)
                est_summary = est.summary()
                z_map[bag["voxel_mask"]] = est_summary.z.squeeze()
                p_map[bag["voxel_mask"]] = est_summary.p.squeeze()
                dof_map[bag["voxel_mask"]] = bag["values"].shape[0] - 1

        maps = {"z": z_map, "p": p_map, "dof": dof_map}
        description = self._generate_description()

        return maps, {}, description


class WeightedLeastSquares(IBMAEstimator):
    """Weighted least-squares meta-regression.

    .. versionchanged:: 0.2.1

        * New parameter: ``aggressive_mask``, to control whether to use an aggressive mask.

    .. versionchanged:: 0.0.12

        * Add "se" to outputs.

    .. versionchanged:: 0.0.8

        * [FIX] Remove single-dimensional entries of each array of returns (:obj:`dict`).

    .. versionadded:: 0.0.4

    Provides the weighted least-squares estimate of the fixed effects given
    known/assumed between-study variance tau^2.
    When tau^2 = 0 (default), the model is the standard inverse-weighted
    fixed-effects meta-regression.

    This method was described in :footcite:t:`brockwell2001comparison`.

    Parameters
    ----------
    aggressive_mask : :obj:`bool`, optional
        Voxels with a value of zero of NaN in any of the input maps will be removed
        from the analysis.
        If False, all voxels are included by running a separate analysis on bags
        of voxels that belong that have a valid value across the same studies.
        Default is True.
    tau2 : :obj:`float` or 1D :class:`numpy.ndarray`, optional
        Assumed/known value of tau^2. Must be >= 0. Default is 0.

    Notes
    -----
    Requires :term:`beta` and :term:`varcope` images.

    :meth:`fit` produces a :class:`~nimare.results.MetaResult` object with the following maps:

    ============== ===============================================================================
    "z"            Z-statistic map from one-sample test.
    "p"            P-value map from one-sample test.
    "est"          Fixed effects estimate for intercept test.
    "se"           Standard error of fixed effects estimate.
    "dof"          Degrees of freedom map from one-sample test.
    ============== ===============================================================================

    Warnings
    --------
    Masking approaches which average across voxels (e.g., NiftiLabelsMaskers)
    will likely result in biased results. The extent of this bias is currently
    unknown.

    By default, all image-based meta-analysis estimators adopt an aggressive masking
    strategy, in which any voxels with a value of zero in any of the input maps
    will be removed from the analysis. Setting ``aggressive_mask=False`` will
    instead run tha analysis in bags of voxels that have a valid value across
    the same studies.

    References
    ----------
    .. footbibliography::

    See Also
    --------
    :class:`pymare.estimators.WeightedLeastSquares`:
        The PyMARE estimator called by this class.
    """

    _required_inputs = {"beta_maps": ("image", "beta"), "varcope_maps": ("image", "varcope")}

    def __init__(self, tau2=0, **kwargs):
        super().__init__(**kwargs)
        self.tau2 = tau2

    def _generate_description(self):
        description = (
            f"An image-based meta-analysis was performed with NiMARE {__version__} "
            "(RRID:SCR_017398; \\citealt{Salo2023}), on "
            f"{len(self.inputs_['id'])} beta images using the Weighted Least Squares approach "
            "\\citep{brockwell2001comparison}, "
            f"with an a priori tau-squared value of {self.tau2} defined across all voxels."
        )
        return description

    def _fit(self, dataset):
        self.dataset = dataset
        self.masker = self.masker or dataset.masker
        if not isinstance(self.masker, NiftiMasker):
            LGR.warning(
                f"A {type(self.masker)} mask has been detected. "
                "Masks which average across voxels will likely produce biased results when used "
                "with this Estimator."
            )

        if self.aggressive_mask:
            pymare_dset = pymare.Dataset(
                y=self.inputs_["beta_maps"], v=self.inputs_["varcope_maps"]
            )
            est = pymare.estimators.WeightedLeastSquares(tau2=self.tau2)
            est.fit_dataset(pymare_dset)
            est_summary = est.summary()

            fe_stats = est_summary.get_fe_stats()
            z_map = _boolean_unmask(fe_stats["z"].squeeze(), self.inputs_["aggressive_mask"])
            p_map = _boolean_unmask(fe_stats["p"].squeeze(), self.inputs_["aggressive_mask"])
            est_map = _boolean_unmask(fe_stats["est"].squeeze(), self.inputs_["aggressive_mask"])
            se_map = _boolean_unmask(fe_stats["se"].squeeze(), self.inputs_["aggressive_mask"])
            dof_map = np.tile(
                self.inputs_["beta_maps"].shape[0] - 1, self.inputs_["beta_maps"].shape[1]
            ).astype(np.int32)
            dof_map = _boolean_unmask(dof_map, self.inputs_["aggressive_mask"])

        else:
            n_total_voxels = self.inputs_["beta_maps"].shape[1]
            z_map = np.zeros(n_total_voxels, dtype=float)
            p_map = np.zeros(n_total_voxels, dtype=float)
            est_map = np.zeros(n_total_voxels, dtype=float)
            se_map = np.zeros(n_total_voxels, dtype=float)
            dof_map = np.zeros(n_total_voxels, dtype=np.int32)
            beta_bags = self.inputs_["data_bags"]["beta_maps"]
            varcope_bags = self.inputs_["data_bags"]["varcope_maps"]
            for beta_bag, varcope_bag in zip(beta_bags, varcope_bags):
                pymare_dset = pymare.Dataset(y=beta_bag["values"], v=varcope_bag["values"])
                est = pymare.estimators.WeightedLeastSquares(tau2=self.tau2)
                est.fit_dataset(pymare_dset)
                est_summary = est.summary()

                fe_stats = est_summary.get_fe_stats()
                z_map[beta_bag["voxel_mask"]] = fe_stats["z"].squeeze()
                p_map[beta_bag["voxel_mask"]] = fe_stats["p"].squeeze()
                est_map[beta_bag["voxel_mask"]] = fe_stats["est"].squeeze()
                se_map[beta_bag["voxel_mask"]] = fe_stats["se"].squeeze()
                dof_map[beta_bag["voxel_mask"]] = beta_bag["values"].shape[0] - 1

        # tau2 is a float, not a map, so it can't go into the results dictionary
        tables = {
            "level-estimator": pd.DataFrame(columns=["tau2"], data=[self.tau2]),
        }
        maps = {"z": z_map, "p": p_map, "est": est_map, "se": se_map, "dof": dof_map}
        description = self._generate_description()

        return maps, tables, description


class DerSimonianLaird(IBMAEstimator):
    """DerSimonian-Laird meta-regression estimator.

    .. versionchanged:: 0.2.1

        * New parameter: ``aggressive_mask``, to control whether to use an aggressive mask.

    .. versionchanged:: 0.0.12

        * Add "se" to outputs.

    .. versionchanged:: 0.0.8

        * [FIX] Remove single-dimensional entries of each array of returns (:obj:`dict`).

    .. versionadded:: 0.0.4

    Estimates the between-subject variance tau^2 using the :footcite:t:`dersimonian1986meta`
    method-of-moments approach :footcite:p:`dersimonian1986meta,kosmidis2017improving`.

    Parameters
    ----------
    aggressive_mask : :obj:`bool`, optional
        Voxels with a value of zero of NaN in any of the input maps will be removed
        from the analysis.
        If False, all voxels are included by running a separate analysis on bags
        of voxels that belong that have a valid value across the same studies.
        Default is True.

    Notes
    -----
    Requires :term:`beta` and :term:`varcope` images.

    :meth:`fit` produces a :class:`~nimare.results.MetaResult` object with the following maps:

    ============== ===============================================================================
    "z"            Z-statistic map from one-sample test.
    "p"            P-value map from one-sample test.
    "est"          Fixed effects estimate for intercept test.
    "se"           Standard error of fixed effects estimate.
    "tau2"         Estimated between-study variance.
    "dof"          Degrees of freedom map from one-sample test.
    ============== ===============================================================================

    Warnings
    --------
    Masking approaches which average across voxels (e.g., NiftiLabelsMaskers)
    will likely result in biased results. The extent of this bias is currently
    unknown.

    By default, all image-based meta-analysis estimators adopt an aggressive masking
    strategy, in which any voxels with a value of zero in any of the input maps
    will be removed from the analysis. Setting ``aggressive_mask=False`` will
    instead run tha analysis in bags of voxels that have a valid value across
    the same studies.

    References
    ----------
    .. footbibliography::

    See Also
    --------
    :class:`pymare.estimators.DerSimonianLaird`:
        The PyMARE estimator called by this class.
    """

    _required_inputs = {"beta_maps": ("image", "beta"), "varcope_maps": ("image", "varcope")}

    def _generate_description(self):
        description = (
            f"An image-based meta-analysis was performed with NiMARE {__version__} "
            "(RRID:SCR_017398; \\citealt{Salo2023}), on "
            f"{len(self.inputs_['id'])} beta and variance images using the "
            "DerSimonian-Laird method \\citep{dersimonian1986meta}, in which tau-squared is "
            "estimated on a voxel-wise basis using the method-of-moments approach "
            "\\citep{dersimonian1986meta,kosmidis2017improving}."
        )
        return description

    def _fit(self, dataset):
        self.dataset = dataset
        self.masker = self.masker or dataset.masker
        if not isinstance(self.masker, NiftiMasker):
            LGR.warning(
                f"A {type(self.masker)} mask has been detected. "
                "Masks which average across voxels will likely produce biased results when used "
                "with this Estimator."
            )

        if self.aggressive_mask:
            est = pymare.estimators.DerSimonianLaird()
            pymare_dset = pymare.Dataset(
                y=self.inputs_["beta_maps"], v=self.inputs_["varcope_maps"]
            )
            est.fit_dataset(pymare_dset)
            est_summary = est.summary()

            fe_stats = est_summary.get_fe_stats()
            z_map = _boolean_unmask(fe_stats["z"].squeeze(), self.inputs_["aggressive_mask"])
            p_map = _boolean_unmask(fe_stats["p"].squeeze(), self.inputs_["aggressive_mask"])
            est_map = _boolean_unmask(fe_stats["est"].squeeze(), self.inputs_["aggressive_mask"])
            se_map = _boolean_unmask(fe_stats["se"].squeeze(), self.inputs_["aggressive_mask"])
            tau2_map = _boolean_unmask(est_summary.tau2.squeeze(), self.inputs_["aggressive_mask"])
            dof_map = np.tile(
                self.inputs_["beta_maps"].shape[0] - 1, self.inputs_["beta_maps"].shape[1]
            ).astype(np.int32)
            dof_map = _boolean_unmask(dof_map, self.inputs_["aggressive_mask"])

        else:
            n_total_voxels = self.inputs_["beta_maps"].shape[1]
            z_map = np.zeros(n_total_voxels, dtype=float)
            p_map = np.zeros(n_total_voxels, dtype=float)
            est_map = np.zeros(n_total_voxels, dtype=float)
            se_map = np.zeros(n_total_voxels, dtype=float)
            tau2_map = np.zeros(n_total_voxels, dtype=float)
            dof_map = np.zeros(n_total_voxels, dtype=np.int32)
            beta_bags = self.inputs_["data_bags"]["beta_maps"]
            varcope_bags = self.inputs_["data_bags"]["varcope_maps"]
            for beta_bag, varcope_bag in zip(beta_bags, varcope_bags):
                est = pymare.estimators.DerSimonianLaird()
                pymare_dset = pymare.Dataset(y=beta_bag["values"], v=varcope_bag["values"])
                est.fit_dataset(pymare_dset)
                est_summary = est.summary()

                fe_stats = est_summary.get_fe_stats()
                z_map[beta_bag["voxel_mask"]] = fe_stats["z"].squeeze()
                p_map[beta_bag["voxel_mask"]] = fe_stats["p"].squeeze()
                est_map[beta_bag["voxel_mask"]] = fe_stats["est"].squeeze()
                se_map[beta_bag["voxel_mask"]] = fe_stats["se"].squeeze()
                tau2_map[beta_bag["voxel_mask"]] = est_summary.tau2.squeeze()
                dof_map[beta_bag["voxel_mask"]] = beta_bag["values"].shape[0] - 1

        maps = {
            "z": z_map,
            "p": p_map,
            "est": est_map,
            "se": se_map,
            "tau2": tau2_map,
            "dof": dof_map,
        }
        description = self._generate_description()

        return maps, {}, description


class Hedges(IBMAEstimator):
    """Hedges meta-regression estimator.

    .. versionchanged:: 0.2.1

        * New parameter: ``aggressive_mask``, to control whether to use an aggressive mask.

    .. versionchanged:: 0.0.12

        * Add "se" to outputs.

    .. versionchanged:: 0.0.8

        * [FIX] Remove single-dimensional entries of each array of returns (:obj:`dict`).

    .. versionadded:: 0.0.4

    Estimates the between-subject variance tau^2 using the :footcite:t:`hedges2014statistical`
    approach.

    Parameters
    ----------
    aggressive_mask : :obj:`bool`, optional
        Voxels with a value of zero of NaN in any of the input maps will be removed
        from the analysis.
        If False, all voxels are included by running a separate analysis on bags
        of voxels that belong that have a valid value across the same studies.
        Default is True.

    Notes
    -----
    Requires :term:`beta` and :term:`varcope` images.

    :meth:`fit` produces a :class:`~nimare.results.MetaResult` object with the following maps:

    ============== ===============================================================================
    "z"            Z-statistic map from one-sample test.
    "p"            P-value map from one-sample test.
    "est"          Fixed effects estimate for intercept test.
    "se"           Standard error of fixed effects estimate.
    "tau2"         Estimated between-study variance.
    "dof"          Degrees of freedom map from one-sample test.
    ============== ===============================================================================

    Warnings
    --------
    Masking approaches which average across voxels (e.g., NiftiLabelsMaskers)
    will likely result in biased results. The extent of this bias is currently
    unknown.

    By default, all image-based meta-analysis estimators adopt an aggressive masking
    strategy, in which any voxels with a value of zero in any of the input maps
    will be removed from the analysis. Setting ``aggressive_mask=False`` will
    instead run tha analysis in bags of voxels that have a valid value across
    the same studies.

    References
    ----------
    .. footbibliography::

    See Also
    --------
    :class:`pymare.estimators.Hedges`:
        The PyMARE estimator called by this class.
    """

    _required_inputs = {"beta_maps": ("image", "beta"), "varcope_maps": ("image", "varcope")}

    def _generate_description(self):
        description = (
            f"An image-based meta-analysis was performed with NiMARE {__version__} "
            "(RRID:SCR_017398; \\citealt{Salo2023}), on "
            f"{len(self.inputs_['id'])} beta and variance images using the Hedges "
            "method \\citep{hedges2014statistical}, in which tau-squared is estimated on a "
            "voxel-wise basis."
        )
        return description

    def _fit(self, dataset):
        self.dataset = dataset
        self.masker = self.masker or dataset.masker
        if not isinstance(self.masker, NiftiMasker):
            LGR.warning(
                f"A {type(self.masker)} mask has been detected. "
                "Masks which average across voxels will likely produce biased results when used "
                "with this Estimator."
            )

        if self.aggressive_mask:
            est = pymare.estimators.Hedges()
            pymare_dset = pymare.Dataset(
                y=self.inputs_["beta_maps"], v=self.inputs_["varcope_maps"]
            )
            est.fit_dataset(pymare_dset)
            est_summary = est.summary()
            fe_stats = est_summary.get_fe_stats()

            z_map = _boolean_unmask(fe_stats["z"].squeeze(), self.inputs_["aggressive_mask"])
            p_map = _boolean_unmask(fe_stats["p"].squeeze(), self.inputs_["aggressive_mask"])
            est_map = _boolean_unmask(fe_stats["est"].squeeze(), self.inputs_["aggressive_mask"])
            se_map = _boolean_unmask(fe_stats["se"].squeeze(), self.inputs_["aggressive_mask"])
            tau2_map = _boolean_unmask(est_summary.tau2.squeeze(), self.inputs_["aggressive_mask"])
            dof_map = np.tile(
                self.inputs_["beta_maps"].shape[0] - 1, self.inputs_["beta_maps"].shape[1]
            ).astype(np.int32)
            dof_map = _boolean_unmask(dof_map, self.inputs_["aggressive_mask"])

        else:
            n_total_voxels = self.inputs_["beta_maps"].shape[1]
            z_map = np.zeros(n_total_voxels, dtype=float)
            p_map = np.zeros(n_total_voxels, dtype=float)
            est_map = np.zeros(n_total_voxels, dtype=float)
            se_map = np.zeros(n_total_voxels, dtype=float)
            tau2_map = np.zeros(n_total_voxels, dtype=float)
            dof_map = np.zeros(n_total_voxels, dtype=np.int32)
            beta_bags = self.inputs_["data_bags"]["beta_maps"]
            varcope_bags = self.inputs_["data_bags"]["varcope_maps"]
            for beta_bag, varcope_bag in zip(beta_bags, varcope_bags):
                est = pymare.estimators.Hedges()
                pymare_dset = pymare.Dataset(y=beta_bag["values"], v=varcope_bag["values"])
                est.fit_dataset(pymare_dset)
                est_summary = est.summary()
                fe_stats = est_summary.get_fe_stats()

                z_map[beta_bag["voxel_mask"]] = fe_stats["z"].squeeze()
                p_map[beta_bag["voxel_mask"]] = fe_stats["p"].squeeze()
                est_map[beta_bag["voxel_mask"]] = fe_stats["est"].squeeze()
                se_map[beta_bag["voxel_mask"]] = fe_stats["se"].squeeze()
                tau2_map[beta_bag["voxel_mask"]] = est_summary.tau2.squeeze()
                dof_map[beta_bag["voxel_mask"]] = beta_bag["values"].shape[0] - 1

        maps = {
            "z": z_map,
            "p": p_map,
            "est": est_map,
            "se": se_map,
            "tau2": tau2_map,
            "dof": dof_map,
        }
        description = self._generate_description()

        return maps, {}, description


class SampleSizeBasedLikelihood(IBMAEstimator):
    """Method estimates with known sample sizes but unknown sampling variances.

    .. versionchanged:: 0.2.1

        * New parameter: ``aggressive_mask``, to control whether to use an aggressive mask.

    .. versionchanged:: 0.0.12

        * Add "se" and "sigma2" to outputs.

    .. versionchanged:: 0.0.8

        * [FIX] Remove single-dimensional entries of each array of returns (:obj:`dict`).

    .. versionadded:: 0.0.4

    Iteratively estimates the between-subject variance tau^2 and fixed effect
    betas using the specified likelihood-based estimator (ML or REML).

    Parameters
    ----------
    aggressive_mask : :obj:`bool`, optional
        Voxels with a value of zero of NaN in any of the input maps will be removed
        from the analysis.
        If False, all voxels are included by running a separate analysis on bags
        of voxels that belong that have a valid value across the same studies.
        Default is True.
    method : {'ml', 'reml'}, optional
        The estimation method to use. The available options are

        ============== =============================
        "ml" (default) Maximum likelihood
        "reml"         Restricted maximum likelihood
        ============== =============================

    Notes
    -----
    Requires :term:`beta` images and sample size from metadata.

    :meth:`fit` produces a :class:`~nimare.results.MetaResult` object with the following maps:

    ============== ===============================================================================
    "z"            Z-statistic map from one-sample test.
    "p"            P-value map from one-sample test.
    "est"          Fixed effects estimate for intercept test.
    "se"           Standard error of fixed effects estimate.
    "tau2"         Estimated between-study variance.
    "sigma2"       Estimated within-study variance. Assumed to be the same for all studies.
    "dof"          Degrees of freedom map from one-sample test.
    ============== ===============================================================================

    Homogeneity of sigma^2 across studies is assumed.
    The ML and REML solutions are obtained via SciPy's scalar function
    minimizer (:func:`scipy.optimize.minimize`).
    Parameters to ``minimize()`` can be passed in as keyword arguments.

    Warnings
    --------
    Likelihood-based estimators are not parallelized across voxels, so this
    method should not be used on full brains, unless you can submit your code
    to a job scheduler.

    By default, all image-based meta-analysis estimators adopt an aggressive masking
    strategy, in which any voxels with a value of zero in any of the input maps
    will be removed from the analysis. Setting ``aggressive_mask=False`` will
    instead run tha analysis in bags of voxels that have a valid value across
    the same studies.

    See Also
    --------
    :class:`pymare.estimators.SampleSizeBasedLikelihoodEstimator`:
        The PyMARE estimator called by this class.
    """

    _required_inputs = {
        "beta_maps": ("image", "beta"),
        "sample_sizes": ("metadata", "sample_sizes"),
    }

    def __init__(self, method="ml", **kwargs):
        super().__init__(**kwargs)
        self.method = method

    def _generate_description(self):
        description = (
            f"An image-based meta-analysis was performed with NiMARE {__version__} "
            "(RRID:SCR_017398; \\citealt{Salo2023}), on "
            f"{len(self.inputs_['id'])} beta images using sample size-based "
            "maximum likelihood estimation, in which tau-squared and sigma-squared are estimated "
            "on a voxel-wise basis."
        )
        return description

    def _fit(self, dataset):
        self.dataset = dataset
        self.masker = self.masker or dataset.masker

        if self.aggressive_mask:
            sample_sizes = np.array([np.mean(n) for n in self.inputs_["sample_sizes"]])
            n_maps = np.tile(sample_sizes, (self.inputs_["beta_maps"].shape[1], 1)).T

            pymare_dset = pymare.Dataset(y=self.inputs_["beta_maps"], n=n_maps)
            est = pymare.estimators.SampleSizeBasedLikelihoodEstimator(method=self.method)
            est.fit_dataset(pymare_dset)
            est_summary = est.summary()
            fe_stats = est_summary.get_fe_stats()

            z_map = _boolean_unmask(fe_stats["z"].squeeze(), self.inputs_["aggressive_mask"])
            p_map = _boolean_unmask(fe_stats["p"].squeeze(), self.inputs_["aggressive_mask"])
            est_map = _boolean_unmask(fe_stats["est"].squeeze(), self.inputs_["aggressive_mask"])
            se_map = _boolean_unmask(fe_stats["se"].squeeze(), self.inputs_["aggressive_mask"])
            tau2_map = _boolean_unmask(est_summary.tau2.squeeze(), self.inputs_["aggressive_mask"])
            sigma2_map = _boolean_unmask(
                est.params_["sigma2"].squeeze(), self.inputs_["aggressive_mask"]
            )
            dof_map = np.tile(
                self.inputs_["beta_maps"].shape[0] - 1, self.inputs_["beta_maps"].shape[1]
            ).astype(np.int32)
            dof_map = _boolean_unmask(dof_map, self.inputs_["aggressive_mask"])

        else:
            n_total_voxels = self.inputs_["beta_maps"].shape[1]
            z_map = np.zeros(n_total_voxels, dtype=float)
            p_map = np.zeros(n_total_voxels, dtype=float)
            est_map = np.zeros(n_total_voxels, dtype=float)
            se_map = np.zeros(n_total_voxels, dtype=float)
            tau2_map = np.zeros(n_total_voxels, dtype=float)
            sigma2_map = np.zeros(n_total_voxels, dtype=float)
            dof_map = np.zeros(n_total_voxels, dtype=np.int32)
            for bag in self.inputs_["data_bags"]["beta_maps"]:
                study_mask = bag["study_mask"]
                sample_sizes_ex = [self.inputs_["sample_sizes"][study] for study in study_mask]
                sample_sizes = np.array([np.mean(n) for n in sample_sizes_ex])
                n_maps = np.tile(sample_sizes, (bag["values"].shape[1], 1)).T

                pymare_dset = pymare.Dataset(y=bag["values"], n=n_maps)
                est = pymare.estimators.SampleSizeBasedLikelihoodEstimator(method=self.method)
                est.fit_dataset(pymare_dset)
                est_summary = est.summary()
                fe_stats = est_summary.get_fe_stats()

                z_map[bag["voxel_mask"]] = fe_stats["z"].squeeze()
                p_map[bag["voxel_mask"]] = fe_stats["p"].squeeze()
                est_map[bag["voxel_mask"]] = fe_stats["est"].squeeze()
                se_map[bag["voxel_mask"]] = fe_stats["se"].squeeze()
                tau2_map[bag["voxel_mask"]] = est_summary.tau2.squeeze()
                sigma2_map[bag["voxel_mask"]] = est.params_["sigma2"].squeeze()
                dof_map[bag["voxel_mask"]] = bag["values"].shape[0] - 1

        maps = {
            "z": z_map,
            "p": p_map,
            "est": est_map,
            "se": se_map,
            "tau2": tau2_map,
            "sigma2": sigma2_map,
            "dof": dof_map,
        }
        description = self._generate_description()

        return maps, {}, description


class VarianceBasedLikelihood(IBMAEstimator):
    """A likelihood-based meta-analysis method for estimates with known variances.

    .. versionchanged:: 0.2.1

        * New parameter: ``aggressive_mask``, to control whether to use an aggressive mask.

    .. versionchanged:: 0.0.12

        Add "se" output.

    .. versionchanged:: 0.0.8

        * [FIX] Remove single-dimensional entries of each array of returns (:obj:`dict`).

    .. versionadded:: 0.0.4

    Iteratively estimates the between-subject variance tau^2 and fixed effect
    coefficients using the specified likelihood-based estimator (ML or REML)
    :footcite:p:`dersimonian1986meta,kosmidis2017improving`.

    Parameters
    ----------
    aggressive_mask : :obj:`bool`, optional
        Voxels with a value of zero of NaN in any of the input maps will be removed
        from the analysis.
        If False, all voxels are included by running a separate analysis on bags
        of voxels that belong that have a valid value across the same studies.
        Default is True.
    method : {'ml', 'reml'}, optional
        The estimation method to use. The available options are

        ============== =============================
        "ml" (default) Maximum likelihood
        "reml"         Restricted maximum likelihood
        ============== =============================

    Notes
    -----
    Requires :term:`beta` and :term:`varcope` images.

    :meth:`fit` produces a :class:`~nimare.results.MetaResult` object with the following maps:

    ============== ===============================================================================
    "z"            Z-statistic map from one-sample test.
    "p"            P-value map from one-sample test.
    "est"          Fixed effects estimate for intercept test.
    "se"           Standard error of fixed effects estimate.
    "tau2"         Estimated between-study variance.
    "dof"          Degrees of freedom map from one-sample test.
    ============== ===============================================================================

    The ML and REML solutions are obtained via SciPy's scalar function
    minimizer (:func:`scipy.optimize.minimize`).
    Parameters to ``minimize()`` can be passed in as keyword arguments.

    Warnings
    --------
    Likelihood-based estimators are not parallelized across voxels, so this
    method should not be used on full brains, unless you can submit your code
    to a job scheduler.

    Masking approaches which average across voxels (e.g., NiftiLabelsMaskers)
    will likely result in biased results. The extent of this bias is currently
    unknown.

    By default, all image-based meta-analysis estimators adopt an aggressive masking
    strategy, in which any voxels with a value of zero in any of the input maps
    will be removed from the analysis. Setting ``aggressive_mask=False`` will
    instead run tha analysis in bags of voxels that have a valid value across
    the same studies.

    References
    ----------
    .. footbibliography::

    See Also
    --------
    :class:`pymare.estimators.VarianceBasedLikelihoodEstimator`:
        The PyMARE estimator called by this class.
    """

    _required_inputs = {"beta_maps": ("image", "beta"), "varcope_maps": ("image", "varcope")}

    def __init__(self, method="ml", **kwargs):
        super().__init__(**kwargs)
        self.method = method

    def _generate_description(self):
        description = (
            f"An image-based meta-analysis was performed with NiMARE {__version__} "
            "(RRID:SCR_017398; \\citealt{Salo2023}), on "
            f"{len(self.inputs_['id'])} beta and variance images using "
            "variance-based maximum likelihood estimation, in which tau-squared is estimated on a "
            "voxel-wise basis."
        )
        return description

    def _fit(self, dataset):
        self.dataset = dataset
        self.masker = self.masker or dataset.masker

        if not isinstance(self.masker, NiftiMasker):
            LGR.warning(
                f"A {type(self.masker)} mask has been detected. "
                "Masks which average across voxels will likely produce biased results when used "
                "with this Estimator."
            )

        if self.aggressive_mask:
            est = pymare.estimators.VarianceBasedLikelihoodEstimator(method=self.method)

            pymare_dset = pymare.Dataset(
                y=self.inputs_["beta_maps"], v=self.inputs_["varcope_maps"]
            )
            est.fit_dataset(pymare_dset)
            est_summary = est.summary()
            fe_stats = est_summary.get_fe_stats()

            z_map = _boolean_unmask(fe_stats["z"].squeeze(), self.inputs_["aggressive_mask"])
            p_map = _boolean_unmask(fe_stats["p"].squeeze(), self.inputs_["aggressive_mask"])
            est_map = _boolean_unmask(fe_stats["est"].squeeze(), self.inputs_["aggressive_mask"])
            se_map = _boolean_unmask(fe_stats["se"].squeeze(), self.inputs_["aggressive_mask"])
            tau2_map = _boolean_unmask(est_summary.tau2.squeeze(), self.inputs_["aggressive_mask"])
            dof_map = np.tile(
                self.inputs_["beta_maps"].shape[0] - 1, self.inputs_["beta_maps"].shape[1]
            ).astype(np.int32)
            dof_map = _boolean_unmask(dof_map, self.inputs_["aggressive_mask"])
        else:
            n_total_voxels = self.inputs_["beta_maps"].shape[1]
            z_map = np.zeros(n_total_voxels, dtype=float)
            p_map = np.zeros(n_total_voxels, dtype=float)
            est_map = np.zeros(n_total_voxels, dtype=float)
            se_map = np.zeros(n_total_voxels, dtype=float)
            tau2_map = np.zeros(n_total_voxels, dtype=float)
            dof_map = np.zeros(n_total_voxels, dtype=np.int32)
            beta_bags = self.inputs_["data_bags"]["beta_maps"]
            varcope_bags = self.inputs_["data_bags"]["varcope_maps"]
            for beta_bag, varcope_bag in zip(beta_bags, varcope_bags):
                est = pymare.estimators.VarianceBasedLikelihoodEstimator(method=self.method)

                pymare_dset = pymare.Dataset(y=beta_bag["values"], v=varcope_bag["values"])
                est.fit_dataset(pymare_dset)
                est_summary = est.summary()
                fe_stats = est_summary.get_fe_stats()

                z_map[beta_bag["voxel_mask"]] = fe_stats["z"].squeeze()
                p_map[beta_bag["voxel_mask"]] = fe_stats["p"].squeeze()
                est_map[beta_bag["voxel_mask"]] = fe_stats["est"].squeeze()
                se_map[beta_bag["voxel_mask"]] = fe_stats["se"].squeeze()
                tau2_map[beta_bag["voxel_mask"]] = est_summary.tau2.squeeze()
                dof_map[beta_bag["voxel_mask"]] = beta_bag["values"].shape[0] - 1

        maps = {
            "z": z_map,
            "p": p_map,
            "est": est_map,
            "se": se_map,
            "tau2": tau2_map,
            "dof": dof_map,
        }
        description = self._generate_description()

        return maps, {}, description


class PermutedOLS(IBMAEstimator):
    r"""An analysis with permuted ordinary least squares (OLS), using nilearn.

    .. versionchanged:: 0.2.1

        * New parameter: ``aggressive_mask``, to control whether to use an aggressive mask.

    .. versionchanged:: 0.0.12

        * Use beta maps instead of z maps.

    .. versionchanged:: 0.0.8

        * [FIX] Remove single-dimensional entries of each array of returns (:obj:`dict`).

    .. versionadded:: 0.0.4

    This approach is described in :footcite:t:`freedman1983nonstochastic`.

    Parameters
    ----------
    aggressive_mask : :obj:`bool`, optional
        Voxels with a value of zero of NaN in any of the input maps will be removed
        from the analysis.
        If False, all voxels are included by running a separate analysis on bags
        of voxels that belong that have a valid value across the same studies.
        Default is True.
    two_sided : :obj:`bool`, optional
        If True, performs an unsigned t-test. Both positive and negative effects are considered;
        the null hypothesis is that the effect is zero. If False, only positive effects are
        considered as relevant. The null hypothesis is that the effect is zero or negative.
        Default is True.

    Notes
    -----
    Requires ``beta`` images.

    :meth:`fit` produces a :class:`~nimare.results.MetaResult` object with the following maps:

    ============== ===============================================================================
    "t"            T-statistic map from one-sample test.
    "z"            Z-statistic map from one-sample test.
    "dof"          Degrees of freedom map from one-sample test.
    ============== ===============================================================================

    Available correction methods: :func:`PermutedOLS.correct_fwe_montecarlo`

    Warnings
    --------
    By default, all image-based meta-analysis estimators adopt an aggressive masking
    strategy, in which any voxels with a value of zero in any of the input maps
    will be removed from the analysis. Setting ``aggressive_mask=False`` will
    instead run tha analysis in bags of voxels that have a valid value across
    the same studies.

    References
    ----------
    .. footbibliography::

    See Also
    --------
    nilearn.mass_univariate.permuted_ols : The function used for this IBMA.
    """

    _required_inputs = {"beta_maps": ("image", "beta")}

    def __init__(self, two_sided=True, **kwargs):
        super().__init__(**kwargs)
        self.two_sided = two_sided
        self.parameters_ = {}

    def _generate_description(self):
        description = (
            f"An image-based meta-analysis was performed with NiMARE {__version__} "
            "(RRID:SCR_017398; \\citealt{Salo2023}), on "
            f"{len(self.inputs_['id'])} beta images using Nilearn's "
            "\\citep{10.3389/fninf.2014.00014} permuted ordinary least squares method."
        )
        return description

    def _fit(self, dataset):
        self.dataset = dataset

        if self.aggressive_mask:
            # Use intercept as explanatory variable
            self.parameters_["tested_vars"] = np.ones((self.inputs_["beta_maps"].shape[0], 1))
            self.parameters_["confounding_vars"] = None

            _, t_map, _ = permuted_ols(
                self.parameters_["tested_vars"],
                self.inputs_["beta_maps"],
                confounding_vars=self.parameters_["confounding_vars"],
                model_intercept=False,  # modeled by tested_vars
                n_perm=0,
                two_sided_test=self.two_sided,
                random_state=42,
                n_jobs=1,
                verbose=0,
            )

            # Convert t to z, preserving signs
            dof = (
                self.parameters_["tested_vars"].shape[0] - self.parameters_["tested_vars"].shape[1]
            )
            z_map = t_to_z(t_map, dof)

            t_map = _boolean_unmask(t_map.squeeze(), self.inputs_["aggressive_mask"])
            z_map = _boolean_unmask(z_map.squeeze(), self.inputs_["aggressive_mask"])
            dof_map = np.tile(dof, self.inputs_["beta_maps"].shape[1]).astype(np.int32)
            dof_map = _boolean_unmask(dof_map, self.inputs_["aggressive_mask"])

        else:
            n_total_voxels = self.inputs_["beta_maps"].shape[1]
            t_map = np.zeros(n_total_voxels, dtype=float)
            z_map = np.zeros(n_total_voxels, dtype=float)
            dof_map = np.zeros(n_total_voxels, dtype=np.int32)
            for bag in self.inputs_["data_bags"]["beta_maps"]:
                # Use intercept as explanatory variable
                bag["tested_vars"] = np.ones((bag["values"].shape[0], 1))
                bag["confounding_vars"] = None

                _, t_map_tmp, _ = permuted_ols(
                    bag["tested_vars"],
                    bag["values"],
                    confounding_vars=bag["confounding_vars"],
                    model_intercept=False,  # modeled by tested_vars
                    n_perm=0,
                    two_sided_test=self.two_sided,
                    random_state=42,
                    n_jobs=1,
                    verbose=0,
                )

                # Convert t to z, preserving signs
                dof = bag["tested_vars"].shape[0] - bag["tested_vars"].shape[1]
                z_map_tmp = t_to_z(t_map_tmp, dof)

                t_map[bag["voxel_mask"]] = t_map_tmp.squeeze()
                z_map[bag["voxel_mask"]] = z_map_tmp.squeeze()
                dof_map[bag["voxel_mask"]] = dof

        maps = {"t": t_map, "z": z_map, "dof": dof_map}
        description = self._generate_description()

        return maps, {}, description

    def correct_fwe_montecarlo(self, result, n_iters=5000, n_cores=1):
        """Perform FWE correction using the max-value permutation method.

        .. versionchanged:: 0.0.8

            * [FIX] Remove single-dimensional entries of each array of returns (:obj:`dict`).

        .. versionadded:: 0.0.4

        Only call this method from within a Corrector.

        Parameters
        ----------
        result : :obj:`~nimare.results.MetaResult`
            Result object from an ALE meta-analysis.
        n_iters : :obj:`int`, default=5000
            The number of iterations to run in estimating the null distribution.
            Default is 5000.
        n_cores : :obj:`int`, default=1
            Number of cores to use for parallelization.
            If <=0, defaults to using all available cores. Default is 1.

        Returns
        -------
        images : :obj:`dict`
            Dictionary of 1D arrays corresponding to masked images generated by
            the correction procedure. The following arrays are generated by
            this method: 'p_level-voxel', 'z_level-voxel', 'logp_level-voxel'.

        See Also
        --------
        nimare.correct.FWECorrector : The Corrector from which to call this method.
        nilearn.mass_univariate.permuted_ols : The function used for this IBMA.

        Examples
        --------
        >>> meta = PermutedOLS()
        >>> result = meta.fit(dset)
        >>> corrector = FWECorrector(method='montecarlo',
                                     n_iters=5, n_cores=1)
        >>> cresult = corrector.transform(result)
        """
        n_cores = _check_ncores(n_cores)

        if self.aggressive_mask:
            log_p_map, t_map, _ = permuted_ols(
                self.parameters_["tested_vars"],
                self.inputs_["beta_maps"],
                confounding_vars=self.parameters_["confounding_vars"],
                model_intercept=False,  # modeled by tested_vars
                n_perm=n_iters,
                two_sided_test=self.two_sided,
                random_state=42,
                n_jobs=n_cores,
                verbose=0,
            )

            # Fill complete maps
            p_map = np.power(10.0, -log_p_map)

            # Convert p to z, preserving signs
            sign = np.sign(t_map)
            sign[sign == 0] = 1
            z_map = p_to_z(p_map, tail="two") * sign

            log_p_map = _boolean_unmask(log_p_map.squeeze(), self.inputs_["aggressive_mask"])
            z_map = _boolean_unmask(z_map.squeeze(), self.inputs_["aggressive_mask"])

        else:
            n_total_voxels = self.inputs_["beta_maps"].shape[1]
            log_p_map = np.zeros(n_total_voxels, dtype=float)
            z_map = np.zeros(n_total_voxels, dtype=float)
            for bag in self.inputs_["data_bags"]["beta_maps"]:
                log_p_map_tmp, t_map_tmp, _ = permuted_ols(
                    bag["tested_vars"],
                    bag["values"],
                    confounding_vars=bag["confounding_vars"],
                    model_intercept=False,  # modeled by tested_vars
                    n_perm=n_iters,
                    two_sided_test=self.two_sided,
                    random_state=42,
                    n_jobs=n_cores,
                    verbose=0,
                )

                # Fill complete maps
                p_map_tmp = np.power(10.0, -log_p_map_tmp)

                # Convert p to z, preserving signs
                sign = np.sign(t_map_tmp)
                sign[sign == 0] = 1
                z_map_tmp = p_to_z(p_map_tmp, tail="two") * sign

                log_p_map[bag["voxel_mask"]] = log_p_map_tmp.squeeze()
                z_map[bag["voxel_mask"]] = z_map_tmp.squeeze()

        maps = {"logp_level-voxel": log_p_map, "z_level-voxel": z_map}
        description = (
            "Family-wise error rate correction was performed using Nilearn's "
            "\\citep{10.3389/fninf.2014.00014} permuted OLS method, in which null distributions "
            "of test statistics were estimated using the "
            "max-value permutation method detailed in \\cite{freedman1983nonstochastic}. "
            f"{n_iters} iterations were performed to generate the null distribution."
        )

        return maps, {}, description<|MERGE_RESOLUTION|>--- conflicted
+++ resolved
@@ -103,17 +103,9 @@
             if type_ == "image":
                 # Resampling will only occur if shape/affines are different
                 imgs = [
-<<<<<<< HEAD
                     nib.load(img)
                     if check_same_fov(nib.load(img), reference_masker=mask_img)
                     else resample_to_img(nib.load(img), mask_img, **self._resample_kwargs)
-=======
-                    (
-                        nib.load(img)
-                        if _check_same_fov(nib.load(img), reference_masker=mask_img)
-                        else resample_to_img(nib.load(img), mask_img, **self._resample_kwargs)
-                    )
->>>>>>> 4b33efe1
                     for img in self.inputs_[name]
                 ]
 
