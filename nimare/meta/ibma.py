"""Image-based meta-analysis estimators."""
from __future__ import division

import logging

import nibabel as nib
import numpy as np
import pymare
from nilearn._utils.niimg_conversions import _check_same_fov
from nilearn.image import concat_imgs, resample_to_img
from nilearn.input_data import NiftiMasker
from nilearn.mass_univariate import permuted_ols

<<<<<<< HEAD
from ..base import Estimator
from ..transforms import p_to_z, t_to_z
from ..utils import _boolean_unmask, _check_ncores, get_masker
=======
from nimare.base import MetaEstimator
from nimare.transforms import p_to_z, t_to_z
from nimare.utils import _boolean_unmask
>>>>>>> 6cd751e3

LGR = logging.getLogger(__name__)


class IBMAEstimator(Estimator):
    """Base class for meta-analysis methods in :mod:`~nimare.meta`.

    .. versionadded:: 0.0.12

        * IBMA-specific elements of ``MetaEstimator`` excised and used to create ``IBMAEstimator``.
        * Generic kwargs and args converted to named kwargs.
          All remaining kwargs are for resampling.

    """

    def __init__(self, *, mask=None, resample=False, memory_limit=None, **kwargs):
        if mask is not None:
            mask = get_masker(mask)
        self.masker = mask
        self.resample = resample
        self.memory_limit = memory_limit

        # defaults for resampling images (nilearn's defaults do not work well)
        self._resample_kwargs = {"clip": True, "interpolation": "linear"}

        # Identify any kwargs
        resample_kwargs = {k: v for k, v in kwargs.items() if k.startswith("resample__")}

        # Flag any extraneous kwargs
        other_kwargs = dict(set(kwargs.items()) - set(resample_kwargs.items()))
        if other_kwargs:
            LGR.warn(f"Unused keyword arguments found: {tuple(other_kwargs.items())}")

        # Update the default resampling parameters
        resample_kwargs = {k.split("resample__")[1]: v for k, v in resample_kwargs.items()}
        self._resample_kwargs.update(resample_kwargs)

    def _preprocess_input(self, dataset):
        """Preprocess inputs to the Estimator from the Dataset as needed."""
        masker = self.masker or dataset.masker

        mask_img = masker.mask_img or masker.labels_img
        if isinstance(mask_img, str):
            mask_img = nib.load(mask_img)

        # Ensure that protected values are not included among _required_inputs
        assert "aggressive_mask" not in self._required_inputs.keys(), "This is a protected name."

        if "aggressive_mask" in self.inputs_.keys():
            LGR.warning("Removing existing 'aggressive_mask' from Estimator.")
            self.inputs_.pop("aggressive_mask")

        # A dictionary to collect masked image data, to be further reduced by the aggressive mask.
        temp_image_inputs = {}

        for name, (type_, _) in self._required_inputs.items():
            if type_ == "image":
                # If no resampling is requested, check if resampling is required
                if not self.resample:
                    check_imgs = {img: nib.load(img) for img in self.inputs_[name]}
                    _check_same_fov(**check_imgs, reference_masker=mask_img, raise_error=True)
                    imgs = list(check_imgs.values())
                else:
                    # resampling will only occur if shape/affines are different
                    # making this harmless if all img shapes/affines are the same as the reference
                    imgs = [
                        resample_to_img(nib.load(img), mask_img, **self._resample_kwargs)
                        for img in self.inputs_[name]
                    ]

                # input to NiFtiLabelsMasker must be 4d
                img4d = concat_imgs(imgs, ensure_ndim=4)

                # Mask required input images using either the dataset's mask or the estimator's.
                temp_arr = masker.transform(img4d)

                # An intermediate step to mask out bad voxels.
                # Can be dropped once PyMARE is able to handle masked arrays or missing data.
                nonzero_voxels_bool = np.all(temp_arr != 0, axis=0)
                nonnan_voxels_bool = np.all(~np.isnan(temp_arr), axis=0)
                good_voxels_bool = np.logical_and(nonzero_voxels_bool, nonnan_voxels_bool)

                data = masker.transform(img4d)

                temp_image_inputs[name] = data
                if "aggressive_mask" not in self.inputs_.keys():
                    self.inputs_["aggressive_mask"] = good_voxels_bool
                else:
                    # Remove any voxels that are bad in any image-based inputs
                    self.inputs_["aggressive_mask"] = np.logical_or(
                        self.inputs_["aggressive_mask"],
                        good_voxels_bool,
                    )

        # Further reduce image-based inputs to remove "bad" voxels
        # (voxels with zeros or NaNs in any studies)
        if "aggressive_mask" in self.inputs_.keys():
            n_bad_voxels = (
                self.inputs_["aggressive_mask"].size - self.inputs_["aggressive_mask"].sum()
            )
            if n_bad_voxels:
                LGR.warning(
                    f"Masking out {n_bad_voxels} additional voxels. "
                    "The updated masker is available in the Estimator.masker attribute."
                )

            for name, raw_masked_data in temp_image_inputs.items():
                self.inputs_[name] = raw_masked_data[:, self.inputs_["aggressive_mask"]]


class Fishers(IBMAEstimator):
    """An image-based meta-analytic test using t- or z-statistic images.

    Requires z-statistic images, but will be extended to work with t-statistic images as well.

    This method is described in :footcite:t:`fisher1946statistical`.

    Notes
    -----
    Requires ``z`` images.

    Warnings
    --------
    Masking approaches which average across voxels (e.g., NiftiLabelsMaskers)
    will result in invalid results. It cannot be used with these types of maskers.

    All image-based meta-analysis estimators adopt an aggressive masking
    strategy, in which any voxels with a value of zero in any of the input maps
    will be removed from the analysis.

    References
    ----------
    .. footbibliography::

    See Also
    --------
    :class:`pymare.estimators.FisherCombinationTest`:
        The PyMARE estimator called by this class.
    """

    _required_inputs = {"z_maps": ("image", "z")}

    def _fit(self, dataset):
        self.dataset = dataset
        self.masker = self.masker or dataset.masker
        if not isinstance(self.masker, NiftiMasker):
            raise ValueError(
                f"A {type(self.masker)} mask has been detected. "
                "Only NiftiMaskers are allowed for this Estimator. "
                "This is because aggregation, such as averaging values across ROIs, "
                "will produce invalid results."
            )

        pymare_dset = pymare.Dataset(y=self.inputs_["z_maps"])
        est = pymare.estimators.FisherCombinationTest()
        est.fit_dataset(pymare_dset)
        est_summary = est.summary()
        results = {
            "z": _boolean_unmask(est_summary.z.squeeze(), self.inputs_["aggressive_mask"]),
            "p": _boolean_unmask(est_summary.p.squeeze(), self.inputs_["aggressive_mask"]),
        }
        return results


class Stouffers(IBMAEstimator):
    """A t-test on z-statistic images.

    Requires z-statistic images.

    This method is described in :footcite:t:`stouffer1949american`.

    Parameters
    ----------
    use_sample_size : :obj:`bool`, optional
        Whether to use sample sizes for weights (i.e., "weighted Stouffer's") or not,
        as described in :footcite:t:`zaykin2011optimally`.
        Default is False.

    Notes
    -----
    Requires ``z`` images and optionally the sample size metadata field.

    Warnings
    --------
    Masking approaches which average across voxels (e.g., NiftiLabelsMaskers)
    will result in invalid results. It cannot be used with these types of maskers.

    All image-based meta-analysis estimators adopt an aggressive masking
    strategy, in which any voxels with a value of zero in any of the input maps
    will be removed from the analysis.

    References
    ----------
    .. footbibliography::

    See Also
    --------
    :class:`pymare.estimators.StoufferCombinationTest`:
        The PyMARE estimator called by this class.
    """

    _required_inputs = {"z_maps": ("image", "z")}

    def __init__(self, use_sample_size=False, **kwargs):
        super().__init__(**kwargs)
        self.use_sample_size = use_sample_size
        if self.use_sample_size:
            self._required_inputs["sample_sizes"] = ("metadata", "sample_sizes")

    def _fit(self, dataset):
        self.dataset = dataset
        self.masker = self.masker or dataset.masker
        if not isinstance(self.masker, NiftiMasker):
            raise ValueError(
                f"A {type(self.masker)} mask has been detected. "
                "Only NiftiMaskers are allowed for this Estimator. "
                "This is because aggregation, such as averaging values across ROIs, "
                "will produce invalid results."
            )

        est = pymare.estimators.StoufferCombinationTest()

        if self.use_sample_size:
            sample_sizes = np.array([np.mean(n) for n in self.inputs_["sample_sizes"]])
            weights = np.sqrt(sample_sizes)
            weight_maps = np.tile(weights, (self.inputs_["z_maps"].shape[1], 1)).T
            pymare_dset = pymare.Dataset(y=self.inputs_["z_maps"], v=weight_maps)
        else:
            pymare_dset = pymare.Dataset(y=self.inputs_["z_maps"])

        est.fit_dataset(pymare_dset)
        est_summary = est.summary()

        results = {
            "z": _boolean_unmask(est_summary.z.squeeze(), self.inputs_["aggressive_mask"]),
            "p": _boolean_unmask(est_summary.p.squeeze(), self.inputs_["aggressive_mask"]),
        }
        return results


class WeightedLeastSquares(IBMAEstimator):
    """Weighted least-squares meta-regression.

    .. versionchanged:: 0.0.8

        * [FIX] Remove single-dimensional entries of each array of returns (:obj:`dict`).

    .. versionadded:: 0.0.4

    Provides the weighted least-squares estimate of the fixed effects given
    known/assumed between-study variance tau^2.
    When tau^2 = 0 (default), the model is the standard inverse-weighted
    fixed-effects meta-regression.

    This method was described in :footcite:t:`brockwell2001comparison`.

    Parameters
    ----------
    tau2 : :obj:`float` or 1D :class:`numpy.ndarray`, optional
        Assumed/known value of tau^2. Must be >= 0. Default is 0.

    Notes
    -----
    Requires ``beta`` and ``varcope`` images.

    Warnings
    --------
    Masking approaches which average across voxels (e.g., NiftiLabelsMaskers)
    will likely result in biased results. The extent of this bias is currently
    unknown.

    All image-based meta-analysis estimators adopt an aggressive masking
    strategy, in which any voxels with a value of zero in any of the input maps
    will be removed from the analysis.

    References
    ----------
    .. footbibliography::

    See Also
    --------
    :class:`pymare.estimators.WeightedLeastSquares`:
        The PyMARE estimator called by this class.
    """

    _required_inputs = {"beta_maps": ("image", "beta"), "varcope_maps": ("image", "varcope")}

    def __init__(self, tau2=0, **kwargs):
        super().__init__(**kwargs)
        self.tau2 = tau2

    def _fit(self, dataset):
        self.dataset = dataset
        self.masker = self.masker or dataset.masker
        if not isinstance(self.masker, NiftiMasker):
            LGR.warning(
                f"A {type(self.masker)} mask has been detected. "
                "Masks which average across voxels will likely produce biased results when used "
                "with this Estimator."
            )

        pymare_dset = pymare.Dataset(y=self.inputs_["beta_maps"], v=self.inputs_["varcope_maps"])
        est = pymare.estimators.WeightedLeastSquares(tau2=self.tau2)
        est.fit_dataset(pymare_dset)
        est_summary = est.summary()
        # tau2 is an float, not a map, so it can't go in the results dictionary
        results = {
            "z": _boolean_unmask(
                est_summary.get_fe_stats()["z"].squeeze(), self.inputs_["aggressive_mask"]
            ),
            "p": _boolean_unmask(
                est_summary.get_fe_stats()["p"].squeeze(), self.inputs_["aggressive_mask"]
            ),
            "est": _boolean_unmask(
                est_summary.get_fe_stats()["est"].squeeze(), self.inputs_["aggressive_mask"]
            ),
        }
        return results


class DerSimonianLaird(IBMAEstimator):
    """DerSimonian-Laird meta-regression estimator.

    .. versionchanged:: 0.0.8

        * [FIX] Remove single-dimensional entries of each array of returns (:obj:`dict`).

    .. versionadded:: 0.0.4

    Estimates the between-subject variance tau^2 using the :footcite:t:`dersimonian1986meta`
    method-of-moments approach :footcite:p:`dersimonian1986meta,kosmidis2017improving`.

    Notes
    -----
    Requires ``beta`` and ``varcope`` images.

    Warnings
    --------
    Masking approaches which average across voxels (e.g., NiftiLabelsMaskers)
    will likely result in biased results. The extent of this bias is currently
    unknown.

    All image-based meta-analysis estimators adopt an aggressive masking
    strategy, in which any voxels with a value of zero in any of the input maps
    will be removed from the analysis.

    References
    ----------
    .. footbibliography::

    See Also
    --------
    :class:`pymare.estimators.DerSimonianLaird`:
        The PyMARE estimator called by this class.
    """

    _required_inputs = {"beta_maps": ("image", "beta"), "varcope_maps": ("image", "varcope")}

    def _fit(self, dataset):
        self.dataset = dataset
        self.masker = self.masker or dataset.masker
        if not isinstance(self.masker, NiftiMasker):
            LGR.warning(
                f"A {type(self.masker)} mask has been detected. "
                "Masks which average across voxels will likely produce biased results when used "
                "with this Estimator."
            )

        est = pymare.estimators.DerSimonianLaird()
        pymare_dset = pymare.Dataset(y=self.inputs_["beta_maps"], v=self.inputs_["varcope_maps"])
        est.fit_dataset(pymare_dset)
        est_summary = est.summary()
        results = {
            "tau2": _boolean_unmask(est_summary.tau2.squeeze(), self.inputs_["aggressive_mask"]),
            "z": _boolean_unmask(
                est_summary.get_fe_stats()["z"].squeeze(), self.inputs_["aggressive_mask"]
            ),
            "p": _boolean_unmask(
                est_summary.get_fe_stats()["p"].squeeze(), self.inputs_["aggressive_mask"]
            ),
            "est": _boolean_unmask(
                est_summary.get_fe_stats()["est"].squeeze(), self.inputs_["aggressive_mask"]
            ),
        }
        return results


class Hedges(IBMAEstimator):
    """Hedges meta-regression estimator.

    .. versionchanged:: 0.0.8

        * [FIX] Remove single-dimensional entries of each array of returns (:obj:`dict`).

    .. versionadded:: 0.0.4

    Estimates the between-subject variance tau^2 using the :footcite:t:`hedges2014statistical`
    approach.

    Notes
    -----
    Requires ``beta`` and ``varcope`` images.

    Warnings
    --------
    Masking approaches which average across voxels (e.g., NiftiLabelsMaskers)
    will likely result in biased results. The extent of this bias is currently
    unknown.

    All image-based meta-analysis estimators adopt an aggressive masking
    strategy, in which any voxels with a value of zero in any of the input maps
    will be removed from the analysis.

    References
    ----------
    .. footbibliography::

    See Also
    --------
    :class:`pymare.estimators.Hedges`:
        The PyMARE estimator called by this class.
    """

    _required_inputs = {"beta_maps": ("image", "beta"), "varcope_maps": ("image", "varcope")}

    def _fit(self, dataset):
        self.dataset = dataset
        self.masker = self.masker or dataset.masker
        if not isinstance(self.masker, NiftiMasker):
            LGR.warning(
                f"A {type(self.masker)} mask has been detected. "
                "Masks which average across voxels will likely produce biased results when used "
                "with this Estimator."
            )

        est = pymare.estimators.Hedges()
        pymare_dset = pymare.Dataset(y=self.inputs_["beta_maps"], v=self.inputs_["varcope_maps"])
        est.fit_dataset(pymare_dset)
        est_summary = est.summary()
        results = {
            "tau2": _boolean_unmask(est_summary.tau2.squeeze(), self.inputs_["aggressive_mask"]),
            "z": _boolean_unmask(
                est_summary.get_fe_stats()["z"].squeeze(), self.inputs_["aggressive_mask"]
            ),
            "p": _boolean_unmask(
                est_summary.get_fe_stats()["p"].squeeze(), self.inputs_["aggressive_mask"]
            ),
            "est": _boolean_unmask(
                est_summary.get_fe_stats()["est"].squeeze(), self.inputs_["aggressive_mask"]
            ),
        }
        return results


class SampleSizeBasedLikelihood(IBMAEstimator):
    """Method estimates with known sample sizes but unknown sampling variances.

    .. versionchanged:: 0.0.8

        * [FIX] Remove single-dimensional entries of each array of returns (:obj:`dict`).

    .. versionadded:: 0.0.4

    Iteratively estimates the between-subject variance tau^2 and fixed effect
    betas using the specified likelihood-based estimator (ML or REML).

    Parameters
    ----------
    method : {'ml', 'reml'}, optional
        The estimation method to use. The available options are

        ============== =============================
        "ml" (default) Maximum likelihood
        "reml"         Restricted maximum likelihood
        ============== =============================

    Notes
    -----
    Requires ``beta`` images and sample size from metadata.

    Homogeneity of sigma^2 across studies is assumed.
    The ML and REML solutions are obtained via SciPy’s scalar function
    minimizer (:func:`scipy.optimize.minimize`).
    Parameters to ``minimize()`` can be passed in as keyword arguments.

    Warnings
    --------
    Likelihood-based estimators are not parallelized across voxels, so this
    method should not be used on full brains, unless you can submit your code
    to a job scheduler.

    All image-based meta-analysis estimators adopt an aggressive masking
    strategy, in which any voxels with a value of zero in any of the input maps
    will be removed from the analysis.

    See Also
    --------
    :class:`pymare.estimators.SampleSizeBasedLikelihoodEstimator`:
        The PyMARE estimator called by this class.
    """

    _required_inputs = {
        "beta_maps": ("image", "beta"),
        "sample_sizes": ("metadata", "sample_sizes"),
    }

    def __init__(self, method="ml", **kwargs):
        super().__init__(**kwargs)
        self.method = method

    def _fit(self, dataset):
        self.dataset = dataset
        self.masker = self.masker or dataset.masker

        sample_sizes = np.array([np.mean(n) for n in self.inputs_["sample_sizes"]])
        n_maps = np.tile(sample_sizes, (self.inputs_["beta_maps"].shape[1], 1)).T
        pymare_dset = pymare.Dataset(y=self.inputs_["beta_maps"], n=n_maps)
        est = pymare.estimators.SampleSizeBasedLikelihoodEstimator(method=self.method)
        est.fit_dataset(pymare_dset)
        est_summary = est.summary()
        results = {
            "tau2": _boolean_unmask(est_summary.tau2.squeeze(), self.inputs_["aggressive_mask"]),
            "z": _boolean_unmask(
                est_summary.get_fe_stats()["z"].squeeze(), self.inputs_["aggressive_mask"]
            ),
            "p": _boolean_unmask(
                est_summary.get_fe_stats()["p"].squeeze(), self.inputs_["aggressive_mask"]
            ),
            "est": _boolean_unmask(
                est_summary.get_fe_stats()["est"].squeeze(), self.inputs_["aggressive_mask"]
            ),
        }
        return results


class VarianceBasedLikelihood(IBMAEstimator):
    """A likelihood-based meta-analysis method for estimates with known variances.

    .. versionchanged:: 0.0.8

        * [FIX] Remove single-dimensional entries of each array of returns (:obj:`dict`).

    .. versionadded:: 0.0.4

    Iteratively estimates the between-subject variance tau^2 and fixed effect
    coefficients using the specified likelihood-based estimator (ML or REML)
    :footcite:p:`dersimonian1986meta,kosmidis2017improving`.

    Parameters
    ----------
    method : {'ml', 'reml'}, optional
        The estimation method to use. The available options are

        ============== =============================
        "ml" (default) Maximum likelihood
        "reml"         Restricted maximum likelihood
        ============== =============================

    Notes
    -----
    Requires ``beta`` and ``varcope`` images.

    The ML and REML solutions are obtained via SciPy's scalar function
    minimizer (:func:`scipy.optimize.minimize`).
    Parameters to ``minimize()`` can be passed in as keyword arguments.

    Warnings
    --------
    Likelihood-based estimators are not parallelized across voxels, so this
    method should not be used on full brains, unless you can submit your code
    to a job scheduler.

    Masking approaches which average across voxels (e.g., NiftiLabelsMaskers)
    will likely result in biased results. The extent of this bias is currently
    unknown.

    All image-based meta-analysis estimators adopt an aggressive masking
    strategy, in which any voxels with a value of zero in any of the input maps
    will be removed from the analysis.

    References
    ----------
    .. footbibliography::

    See Also
    --------
    :class:`pymare.estimators.VarianceBasedLikelihoodEstimator`:
        The PyMARE estimator called by this class.
    """

    _required_inputs = {"beta_maps": ("image", "beta"), "varcope_maps": ("image", "varcope")}

    def __init__(self, method="ml", **kwargs):
        super().__init__(**kwargs)
        self.method = method

    def _fit(self, dataset):
        self.dataset = dataset
        self.masker = self.masker or dataset.masker

        if not isinstance(self.masker, NiftiMasker):
            LGR.warning(
                f"A {type(self.masker)} mask has been detected. "
                "Masks which average across voxels will likely produce biased results when used "
                "with this Estimator."
            )

        est = pymare.estimators.VarianceBasedLikelihoodEstimator(method=self.method)

        pymare_dset = pymare.Dataset(y=self.inputs_["beta_maps"], v=self.inputs_["varcope_maps"])
        est.fit_dataset(pymare_dset)
        est_summary = est.summary()
        results = {
            "tau2": _boolean_unmask(est_summary.tau2.squeeze(), self.inputs_["aggressive_mask"]),
            "z": _boolean_unmask(
                est_summary.get_fe_stats()["z"].squeeze(), self.inputs_["aggressive_mask"]
            ),
            "p": _boolean_unmask(
                est_summary.get_fe_stats()["p"].squeeze(), self.inputs_["aggressive_mask"]
            ),
            "est": _boolean_unmask(
                est_summary.get_fe_stats()["est"].squeeze(), self.inputs_["aggressive_mask"]
            ),
        }
        return results


class PermutedOLS(IBMAEstimator):
    r"""An analysis with permuted ordinary least squares (OLS), using nilearn.

    .. versionchanged:: 0.0.8

        * [FIX] Remove single-dimensional entries of each array of returns (:obj:`dict`).

    .. versionadded:: 0.0.4

    This approach is described in :footcite:t:`freedman1983nonstochastic`.

    Parameters
    ----------
    two_sided : :obj:`bool`, optional
        If True, performs an unsigned t-test. Both positive and negative effects are considered;
        the null hypothesis is that the effect is zero. If False, only positive effects are
        considered as relevant. The null hypothesis is that the effect is zero or negative.
        Default is True.

    Notes
    -----
    Requires ``z`` images.

    Available correction methods: :func:`PermutedOLS.correct_fwe_montecarlo`

    Warnings
    --------
    All image-based meta-analysis estimators adopt an aggressive masking
    strategy, in which any voxels with a value of zero in any of the input maps
    will be removed from the analysis.

    References
    ----------
    .. footbibliography::

    See Also
    --------
    nilearn.mass_univariate.permuted_ols : The function used for this IBMA.
    """

    _required_inputs = {"z_maps": ("image", "z")}

    def __init__(self, two_sided=True, **kwargs):
        super().__init__(**kwargs)
        self.two_sided = two_sided
        self.parameters_ = {}

    def _fit(self, dataset):
        self.dataset = dataset
        # Use intercept as explanatory variable
        self.parameters_["tested_vars"] = np.ones((self.inputs_["z_maps"].shape[0], 1))
        self.parameters_["confounding_vars"] = None

        _, t_map, _ = permuted_ols(
            self.parameters_["tested_vars"],
            self.inputs_["z_maps"],
            confounding_vars=self.parameters_["confounding_vars"],
            model_intercept=False,  # modeled by tested_vars
            n_perm=0,
            two_sided_test=self.two_sided,
            random_state=42,
            n_jobs=1,
            verbose=0,
        )

        # Convert t to z, preserving signs
        dof = self.parameters_["tested_vars"].shape[0] - self.parameters_["tested_vars"].shape[1]
        z_map = t_to_z(t_map, dof)
        images = {
            "t": _boolean_unmask(t_map.squeeze(), self.inputs_["aggressive_mask"]),
            "z": _boolean_unmask(z_map.squeeze(), self.inputs_["aggressive_mask"]),
        }
        return images

    def correct_fwe_montecarlo(self, result, n_iters=10000, n_cores=1):
        """Perform FWE correction using the max-value permutation method.

        .. versionchanged:: 0.0.8

            * [FIX] Remove single-dimensional entries of each array of returns (:obj:`dict`).

        .. versionadded:: 0.0.4

        Only call this method from within a Corrector.

        Parameters
        ----------
        result : :obj:`~nimare.results.MetaResult`
            Result object from an ALE meta-analysis.
        n_iters : :obj:`int`, optional
            The number of iterations to run in estimating the null distribution.
            Default is 10000.
        n_cores : :obj:`int`, optional
            Number of cores to use for parallelization.
            If <=0, defaults to using all available cores. Default is 1.

        Returns
        -------
        images : :obj:`dict`
            Dictionary of 1D arrays corresponding to masked images generated by
            the correction procedure. The following arrays are generated by
            this method: 'z_vthresh', 'p_level-voxel', 'z_level-voxel', and
            'logp_level-cluster'.

        See Also
        --------
        nimare.correct.FWECorrector : The Corrector from which to call this method.
        nilearn.mass_univariate.permuted_ols : The function used for this IBMA.

        Examples
        --------
        >>> meta = PermutedOLS()
        >>> result = meta.fit(dset)
        >>> corrector = FWECorrector(method='montecarlo',
                                     n_iters=5, n_cores=1)
        >>> cresult = corrector.transform(result)
        """
        n_cores = _check_ncores(n_cores)

        log_p_map, t_map, _ = permuted_ols(
            self.parameters_["tested_vars"],
            self.inputs_["z_maps"],
            confounding_vars=self.parameters_["confounding_vars"],
            model_intercept=False,  # modeled by tested_vars
            n_perm=n_iters,
            two_sided_test=self.two_sided,
            random_state=42,
            n_jobs=n_cores,
            verbose=0,
        )

        # Fill complete maps
        p_map = np.power(10.0, -log_p_map)

        # Convert p to z, preserving signs
        sign = np.sign(t_map)
        sign[sign == 0] = 1
        z_map = p_to_z(p_map, tail="two") * sign
        images = {
            "logp_level-voxel": _boolean_unmask(
                log_p_map.squeeze(), self.inputs_["aggressive_mask"]
            ),
            "z_level-voxel": _boolean_unmask(z_map.squeeze(), self.inputs_["aggressive_mask"]),
        }
        return images<|MERGE_RESOLUTION|>--- conflicted
+++ resolved
@@ -11,15 +11,9 @@
 from nilearn.input_data import NiftiMasker
 from nilearn.mass_univariate import permuted_ols
 
-<<<<<<< HEAD
-from ..base import Estimator
-from ..transforms import p_to_z, t_to_z
-from ..utils import _boolean_unmask, _check_ncores, get_masker
-=======
-from nimare.base import MetaEstimator
+from nimare.base import Estimator
 from nimare.transforms import p_to_z, t_to_z
-from nimare.utils import _boolean_unmask
->>>>>>> 6cd751e3
+from nimare.utils import _boolean_unmask, _check_ncores, get_masker
 
 LGR = logging.getLogger(__name__)
 
