"""Image-based meta-analysis estimators."""

from __future__ import division

import logging
from collections import Counter

import nibabel as nib
import numpy as np
import pandas as pd
import pymare
from joblib import Memory

try:
    # nilearn>0.10.3
    from nilearn._utils.niimg_conversions import check_same_fov
except ImportError:
    # nilearn < 0.10.3
    from nilearn._utils.niimg_conversions import _check_same_fov as check_same_fov

from nilearn.image import concat_imgs, resample_to_img
from nilearn.input_data import NiftiMasker
from nilearn.mass_univariate import permuted_ols

from nimare import _version
from nimare.estimator import Estimator
from nimare.meta.utils import _apply_liberal_mask
from nimare.transforms import p_to_z, t_to_z
from nimare.utils import _boolean_unmask, _check_ncores, get_masker

LGR = logging.getLogger(__name__)
__version__ = _version.get_versions()["version"]


class IBMAEstimator(Estimator):
    """Base class for meta-analysis methods in :mod:`~nimare.meta`.

    .. versionchanged:: 0.2.1

        - New parameters: ``memory`` and ``memory_level`` for memory caching.

    .. versionchanged:: 0.2.0

        * Remove `resample` and `memory_limit` arguments. Resampling is now
          performed only if shape/affines are different.

    .. versionadded:: 0.0.12

        * IBMA-specific elements of ``Estimator`` excised and used to create ``IBMAEstimator``.
        * Generic kwargs and args converted to named kwargs.
          All remaining kwargs are for resampling.

    """

    def __init__(
        self,
        aggressive_mask=True,
        memory=Memory(location=None, verbose=0),
        memory_level=0,
        *,
        mask=None,
        **kwargs,
    ):
        self.aggressive_mask = aggressive_mask

        if mask is not None:
            mask = get_masker(mask, memory=memory, memory_level=memory_level)
        self.masker = mask

        super().__init__(memory=memory, memory_level=memory_level)

        # defaults for resampling images (nilearn's defaults do not work well)
        self._resample_kwargs = {"clip": True, "interpolation": "linear"}

        # Identify any kwargs
        resample_kwargs = {k: v for k, v in kwargs.items() if k.startswith("resample__")}

        # Flag any extraneous kwargs
        other_kwargs = dict(set(kwargs.items()) - set(resample_kwargs.items()))
        if other_kwargs:
            LGR.warn(f"Unused keyword arguments found: {tuple(other_kwargs.items())}")

        # Update the default resampling parameters
        resample_kwargs = {k.split("resample__")[1]: v for k, v in resample_kwargs.items()}
        self._resample_kwargs.update(resample_kwargs)

    def _preprocess_input(self, dataset):
        """Preprocess inputs to the Estimator from the Dataset as needed."""
        masker = self.masker or dataset.masker

        mask_img = masker.mask_img or masker.labels_img
        if isinstance(mask_img, str):
            mask_img = nib.load(mask_img)

        if self.aggressive_mask:
            # Ensure that protected values are not included among _required_inputs
            assert (
                "aggressive_mask" not in self._required_inputs.keys()
            ), "This is a protected name."

            if "aggressive_mask" in self.inputs_.keys():
                LGR.warning("Removing existing 'aggressive_mask' from Estimator.")
                self.inputs_.pop("aggressive_mask")
        else:
            # A dictionary to collect data, to be further reduced by the liberal mask.
            self.inputs_["data_bags"] = {}

        for name, (type_, _) in self._required_inputs.items():
            if type_ == "image":
                # Resampling will only occur if shape/affines are different
                imgs = [
                    (
                        nib.load(img)
                        if check_same_fov(nib.load(img), reference_masker=mask_img)
                        else resample_to_img(nib.load(img), mask_img, **self._resample_kwargs)
                    )
                    for img in self.inputs_[name]
                ]

                # input to NiFtiLabelsMasker must be 4d
                img4d = concat_imgs(imgs, ensure_ndim=4)

                # Mask required input images using either the dataset's mask or the estimator's.
                temp_arr = masker.transform(img4d)

                # To save memory, we only save the original image array and perform masking later.
                self.inputs_[name] = temp_arr
                if self.aggressive_mask:
                    # An intermediate step to mask out bad voxels.
                    # Can be dropped once PyMARE is able to handle masked arrays or missing data.
                    nonzero_voxels_bool = np.all(temp_arr != 0, axis=0)
                    nonnan_voxels_bool = np.all(~np.isnan(temp_arr), axis=0)
                    good_voxels_bool = np.logical_and(nonzero_voxels_bool, nonnan_voxels_bool)

                    if "aggressive_mask" not in self.inputs_.keys():
                        self.inputs_["aggressive_mask"] = good_voxels_bool
                    else:
                        # Remove any voxels that are bad in any image-based inputs
                        self.inputs_["aggressive_mask"] = np.logical_or(
                            self.inputs_["aggressive_mask"],
                            good_voxels_bool,
                        )
                else:
                    data_bags = zip(*_apply_liberal_mask(temp_arr))

                    keys = ["values", "voxel_mask", "study_mask"]
                    self.inputs_["data_bags"][name] = [dict(zip(keys, bag)) for bag in data_bags]

        # Further reduce image-based inputs to remove "bad" voxels
        # (voxels with zeros or NaNs in any studies)
        if "aggressive_mask" in self.inputs_.keys():
            if n_bad_voxels := (
                self.inputs_["aggressive_mask"].size - self.inputs_["aggressive_mask"].sum()
            ):
                LGR.warning(
                    f"Masking out {n_bad_voxels} additional voxels. "
                    "The updated masker is available in the Estimator.masker attribute."
                )


class Fishers(IBMAEstimator):
    """An image-based meta-analytic test using t- or z-statistic images.

    Requires z-statistic images, but will be extended to work with t-statistic images as well.

    This method is described in :footcite:t:`fisher1946statistical`.

    .. versionchanged:: 0.2.3

        * New parameter: ``two_sided``, controls the type of test to be performed. In addition,
            the default is now set to True (two-sided), which differs from previous versions
            where only one-sided tests were performed.

    .. versionchanged:: 0.2.1

        * New parameter: ``aggressive_mask``, to control whether to use an aggressive mask.

    Parameters
    ----------
    aggressive_mask : :obj:`bool`, optional
        Voxels with a value of zero of NaN in any of the input maps will be removed
        from the analysis.
        If False, all voxels are included by running a separate analysis on bags
        of voxels that belong that have a valid value across the same studies.
        Default is True.
    two_sided : :obj:`bool`, optional
        If True, performs an unsigned t-test. Both positive and negative effects are considered;
        the null hypothesis is that the effect is zero. If False, only positive effects are
        considered as relevant. The null hypothesis is that the effect is zero or negative.
        Default is True.

    Notes
    -----
    Requires ``z`` images.

    :meth:`fit` produces a :class:`~nimare.results.MetaResult` object with the following maps:

    ============== ===============================================================================
    "z"            Z-statistic map from one-sample test.
    "p"            P-value map from one-sample test.
    "dof"          Degrees of freedom map from one-sample test.
    ============== ===============================================================================

    Warnings
    --------
    Masking approaches which average across voxels (e.g., NiftiLabelsMaskers)
    will result in invalid results. It cannot be used with these types of maskers.

    By default, all image-based meta-analysis estimators adopt an aggressive masking
    strategy, in which any voxels with a value of zero in any of the input maps
    will be removed from the analysis. Setting ``aggressive_mask=False`` will
    instead run tha analysis in bags of voxels that have a valid value across
    the same studies.

    References
    ----------
    .. footbibliography::

    See Also
    --------
    :class:`pymare.estimators.FisherCombinationTest`:
        The PyMARE estimator called by this class.
    """

    _required_inputs = {"z_maps": ("image", "z")}

    def __init__(self, two_sided=True, **kwargs):
        super().__init__(**kwargs)
        self.two_sided = two_sided
        self._mode = "concordant" if self.two_sided else "directed"

    def _generate_description(self):
        description = (
            f"An image-based meta-analysis was performed with NiMARE {__version__} "
            "(RRID:SCR_017398; \\citealt{Salo2023}) on "
            f"{len(self.inputs_['id'])} z-statistic images using the Fisher "
            "combined probability method \\citep{fisher1946statistical}."
        )
        return description

    def _fit_model(self, stat_maps):
        """Fit the model to the data."""
        n_studies, n_voxels = stat_maps.shape

        pymare_dset = pymare.Dataset(y=stat_maps)
        est = pymare.estimators.FisherCombinationTest()
        est.fit_dataset(pymare_dset)
        est_summary = est.summary()

        z_map = est_summary.z.squeeze()
        p_map = est_summary.p.squeeze()
        dof_map = np.tile(n_studies - 1, n_voxels).astype(np.int32)

        return z_map, p_map, dof_map

    def _fit(self, dataset):
        self.dataset = dataset
        self.masker = self.masker or dataset.masker
        if not isinstance(self.masker, NiftiMasker):
            raise ValueError(
                f"A {type(self.masker)} mask has been detected. "
                "Only NiftiMaskers are allowed for this Estimator. "
                "This is because aggregation, such as averaging values across ROIs, "
                "will produce invalid results."
            )

        if self.aggressive_mask:
<<<<<<< HEAD
            voxel_mask = self.inputs_["aggressive_mask"]
            result_maps = self._fit_model(self.inputs_["z_maps"][:, voxel_mask])
=======
            pymare_dset = pymare.Dataset(y=self.inputs_["z_maps"])
            est = pymare.estimators.FisherCombinationTest(mode=self._mode)
            est.fit_dataset(pymare_dset)
            est_summary = est.summary()

            z_map = _boolean_unmask(est_summary.z.squeeze(), self.inputs_["aggressive_mask"])
            p_map = _boolean_unmask(est_summary.p.squeeze(), self.inputs_["aggressive_mask"])
            dof_map = np.tile(
                self.inputs_["z_maps"].shape[0] - 1,
                self.inputs_["z_maps"].shape[1],
            ).astype(np.int32)
            dof_map = _boolean_unmask(dof_map, self.inputs_["aggressive_mask"])
>>>>>>> d95c18bf

            z_map, p_map, dof_map = tuple(
                map(lambda x: _boolean_unmask(x, voxel_mask), result_maps)
            )
        else:
            n_voxels = self.inputs_["z_maps"].shape[1]
            z_map = np.zeros(n_voxels, dtype=float)
            p_map = np.zeros(n_voxels, dtype=float)
            dof_map = np.zeros(n_voxels, dtype=np.int32)
            for bag in self.inputs_["data_bags"]["z_maps"]:
<<<<<<< HEAD
                (
                    z_map[bag["voxel_mask"]],
                    p_map[bag["voxel_mask"]],
                    dof_map[bag["voxel_mask"]],
                ) = self._fit_model(bag["values"])
=======
                pymare_dset = pymare.Dataset(y=bag["values"])
                est = pymare.estimators.FisherCombinationTest(mode=self._mode)
                est.fit_dataset(pymare_dset)
                est_summary = est.summary()
                z_map[bag["voxel_mask"]] = est_summary.z.squeeze()
                p_map[bag["voxel_mask"]] = est_summary.p.squeeze()
                dof_map[bag["voxel_mask"]] = bag["values"].shape[0] - 1
>>>>>>> d95c18bf

        maps = {"z": z_map, "p": p_map, "dof": dof_map}
        description = self._generate_description()

        return maps, {}, description


class Stouffers(IBMAEstimator):
    """A t-test on z-statistic images.

    Requires z-statistic images.

    This method is described in :footcite:t:`stouffer1949american`.

    .. versionchanged:: 0.2.3

        * New parameter: ``two_sided``, controls the type of test to be performed. In addition,
            the default is now set to True (two-sided), which differs from previous versions
            where only one-sided tests were performed.
        * Add correction for multiple contrasts within a study.
        * New parameter: ``use_group_size`` to use publication group sizes for weights.

    .. versionchanged:: 0.2.1

        * New parameter: ``aggressive_mask``, to control whether to use an aggressive mask.

    Parameters
    ----------
    aggressive_mask : :obj:`bool`, optional
        Voxels with a value of zero of NaN in any of the input maps will be removed
        from the analysis.
        If False, all voxels are included by running a separate analysis on bags
        of voxels that belong that have a valid value across the same studies.
        Default is True.
    use_sample_size : :obj:`bool`, optional
        Whether to use sample sizes for weights (i.e., "weighted Stouffer's") or not,
        as described in :footcite:t:`zaykin2011optimally`.
        Default is False.
<<<<<<< HEAD
    use_group_size : :obj:`bool`, optional
        Whether to use publication group sizes for weights or not.
        Default is False.
=======
    two_sided : :obj:`bool`, optional
        If True, performs an unsigned t-test. Both positive and negative effects are considered;
        the null hypothesis is that the effect is zero. If False, only positive effects are
        considered as relevant. The null hypothesis is that the effect is zero or negative.
        Default is True.
>>>>>>> d95c18bf

    Notes
    -----
    Requires ``z`` images and optionally the sample size metadata field.

    :meth:`fit` produces a :class:`~nimare.results.MetaResult` object with the following maps:

    ============== ===============================================================================
    "z"            Z-statistic map from one-sample test.
    "p"            P-value map from one-sample test.
    "dof"          Degrees of freedom map from one-sample test.
    ============== ===============================================================================

    Warnings
    --------
    Masking approaches which average across voxels (e.g., NiftiLabelsMaskers)
    will result in invalid results. It cannot be used with these types of maskers.

    By default, all image-based meta-analysis estimators adopt an aggressive masking
    strategy, in which any voxels with a value of zero in any of the input maps
    will be removed from the analysis. Setting ``aggressive_mask=False`` will
    instead run tha analysis in bags of voxels that have a valid value across
    the same studies.

    References
    ----------
    .. footbibliography::

    See Also
    --------
    :class:`pymare.estimators.StoufferCombinationTest`:
        The PyMARE estimator called by this class.
    """

    _required_inputs = {"z_maps": ("image", "z")}

<<<<<<< HEAD
    def __init__(self, use_sample_size=False, use_group_size=False, **kwargs):
=======
    def __init__(self, use_sample_size=False, two_sided=True, **kwargs):
>>>>>>> d95c18bf
        super().__init__(**kwargs)
        self.use_sample_size = use_sample_size
        if self.use_sample_size:
            self._required_inputs["sample_sizes"] = ("metadata", "sample_sizes")

<<<<<<< HEAD
        self.use_group_size = use_group_size

    def _preprocess_input(self, dataset):
        """Preprocess additional inputs to the Estimator from the Dataset as needed."""
        super()._preprocess_input(dataset)

        study_mask = dataset.images["id"].isin(self.inputs_["id"])
        # self.inputs_["study_mask"] = np.where(study_mask)[0]

        # Convert each group to a unique integer value.
        labels = dataset.images["study_id"][study_mask].to_list()
        label_to_int = {label: i for i, label in enumerate(set(labels))}
        label_counts = Counter(labels)

        self.inputs_["groups"] = np.array([label_to_int[label] for label in labels])
        self.inputs_["group_counts"] = np.array([label_counts[label] for label in labels])
=======
        self.two_sided = two_sided
        self._mode = "concordant" if self.two_sided else "directed"
>>>>>>> d95c18bf

    def _generate_description(self):
        description = (
            f"An image-based meta-analysis was performed with NiMARE {__version__} "
            "(RRID:SCR_017398; \\citealt{Salo2023}) on "
            f"{len(self.inputs_['id'])} z-statistic images using the Stouffer "
            "method \\citep{stouffer1949american}"
        )

        if self.use_sample_size:
            description += (
                ", with studies weighted by the square root of the study sample sizes, per "
                "\\cite{zaykin2011optimally}."
            )
        else:
            description += "."

        return description

    def _fit_model(self, stat_maps, study_mask=None, corr=None):
        """Fit the model to the data."""
        n_studies, n_voxels = stat_maps.shape

        if study_mask is None:
            # If no mask is provided, assume all studies are included. This is always the case
            # when using the aggressive mask.
            study_mask = np.arange(n_studies)

        est = pymare.estimators.StoufferCombinationTest()

        group_maps, sub_corr = None, None
        if corr is not None:
            group_maps = np.tile(self.inputs_["groups"][study_mask], (n_voxels, 1)).T
            sub_corr = corr[np.ix_(study_mask, study_mask)]

        weights = np.ones(n_studies)

        if self.use_group_size:
            weights *= 1 / self.inputs_["group_counts"][study_mask]

        if self.use_sample_size:
            sample_sizes = np.array(
                [np.mean(self.inputs_["sample_sizes"][idx]) for idx in study_mask]
            )
            weights *= np.sqrt(sample_sizes)

        weight_maps = np.tile(weights, (n_voxels, 1)).T

        pymare_dset = pymare.Dataset(y=stat_maps, n=weight_maps, v=group_maps)
        est.fit_dataset(pymare_dset, corr=sub_corr)
        est_summary = est.summary()

        z_map = est_summary.z.squeeze()
        p_map = est_summary.p.squeeze()
        dof_map = np.tile(n_studies - 1, n_voxels).astype(np.int32)

        return z_map, p_map, dof_map

    def _fit(self, dataset):
        self.dataset = dataset
        self.masker = self.masker or dataset.masker
        if not isinstance(self.masker, NiftiMasker):
            raise ValueError(
                f"A {type(self.masker)} mask has been detected. "
                "Only NiftiMaskers are allowed for this Estimator. "
                "This is because aggregation, such as averaging values across ROIs, "
                "will produce invalid results."
            )

        corr = None
        if self.inputs_["groups"].size != np.unique(self.inputs_["groups"]).size:
            # If all studies are not unique, we will need to correct for multiple contrasts
            corr = np.corrcoef(self.inputs_["z_maps"], rowvar=True)

        if self.aggressive_mask:
<<<<<<< HEAD
            voxel_mask = self.inputs_["aggressive_mask"]
=======
            est = pymare.estimators.StoufferCombinationTest(mode=self._mode)

            if _get_group_maps:
                id_mask = self.dataset.images["id"].isin(self.inputs_["id"])
                group_maps = np.tile(groups[id_mask], (self.inputs_["z_maps"].shape[1], 1)).T

            if self.use_sample_size:
                sample_sizes = np.array([np.mean(n) for n in self.inputs_["sample_sizes"]])
                weights = np.sqrt(sample_sizes)
                weight_maps = np.tile(weights, (self.inputs_["z_maps"].shape[1], 1)).T
                pymare_dset = pymare.Dataset(y=self.inputs_["z_maps"], n=weight_maps, v=group_maps)
            else:
                pymare_dset = pymare.Dataset(y=self.inputs_["z_maps"], v=group_maps)

            est.fit_dataset(pymare_dset, corr=corr)
            est_summary = est.summary()

            z_map = _boolean_unmask(est_summary.z.squeeze(), self.inputs_["aggressive_mask"])
            p_map = _boolean_unmask(est_summary.p.squeeze(), self.inputs_["aggressive_mask"])
            dof_map = np.tile(
                self.inputs_["z_maps"].shape[0] - 1, self.inputs_["z_maps"].shape[1]
            ).astype(np.int32)
            dof_map = _boolean_unmask(dof_map, self.inputs_["aggressive_mask"])
>>>>>>> d95c18bf

            result_maps = self._fit_model(
                self.inputs_["z_maps"][:, voxel_mask],
                corr=corr,
            )

            z_map, p_map, dof_map = tuple(
                map(lambda x: _boolean_unmask(x, voxel_mask), result_maps)
            )
        else:
            n_voxels = self.inputs_["z_maps"].shape[1]
            z_map = np.zeros(n_voxels, dtype=float)
            p_map = np.zeros(n_voxels, dtype=float)
            dof_map = np.zeros(n_voxels, dtype=np.int32)
            for bag in self.inputs_["data_bags"]["z_maps"]:
<<<<<<< HEAD
                (
                    z_map[bag["voxel_mask"]],
                    p_map[bag["voxel_mask"]],
                    dof_map[bag["voxel_mask"]],
                ) = self._fit_model(bag["values"], bag["study_mask"], corr=corr)
=======
                est = pymare.estimators.StoufferCombinationTest(mode=self._mode)

                study_mask = bag["study_mask"]

                if _get_group_maps:
                    # Normally, we expect studies from the same group to be in the same bag.
                    group_maps = np.tile(groups[study_mask], (bag["values"].shape[1], 1)).T
                    sub_corr = corr[np.ix_(study_mask, study_mask)]

                if self.use_sample_size:
                    sample_sizes_ex = [self.inputs_["sample_sizes"][study] for study in study_mask]
                    sample_sizes = np.array([np.mean(n) for n in sample_sizes_ex])
                    weights = np.sqrt(sample_sizes)
                    weight_maps = np.tile(weights, (bag["values"].shape[1], 1)).T
                    pymare_dset = pymare.Dataset(y=bag["values"], n=weight_maps, v=group_maps)
                else:
                    pymare_dset = pymare.Dataset(y=bag["values"], v=group_maps)

                est.fit_dataset(pymare_dset, corr=sub_corr)
                est_summary = est.summary()
                z_map[bag["voxel_mask"]] = est_summary.z.squeeze()
                p_map[bag["voxel_mask"]] = est_summary.p.squeeze()
                dof_map[bag["voxel_mask"]] = bag["values"].shape[0] - 1
>>>>>>> d95c18bf

        maps = {"z": z_map, "p": p_map, "dof": dof_map}
        description = self._generate_description()

        return maps, {}, description


class WeightedLeastSquares(IBMAEstimator):
    """Weighted least-squares meta-regression.

    .. versionchanged:: 0.2.1

        * New parameter: ``aggressive_mask``, to control whether to use an aggressive mask.

    .. versionchanged:: 0.0.12

        * Add "se" to outputs.

    .. versionchanged:: 0.0.8

        * [FIX] Remove single-dimensional entries of each array of returns (:obj:`dict`).

    .. versionadded:: 0.0.4

    Provides the weighted least-squares estimate of the fixed effects given
    known/assumed between-study variance tau^2.
    When tau^2 = 0 (default), the model is the standard inverse-weighted
    fixed-effects meta-regression.

    This method was described in :footcite:t:`brockwell2001comparison`.

    Parameters
    ----------
    aggressive_mask : :obj:`bool`, optional
        Voxels with a value of zero of NaN in any of the input maps will be removed
        from the analysis.
        If False, all voxels are included by running a separate analysis on bags
        of voxels that belong that have a valid value across the same studies.
        Default is True.
    tau2 : :obj:`float` or 1D :class:`numpy.ndarray`, optional
        Assumed/known value of tau^2. Must be >= 0. Default is 0.

    Notes
    -----
    Requires :term:`beta` and :term:`varcope` images.

    :meth:`fit` produces a :class:`~nimare.results.MetaResult` object with the following maps:

    ============== ===============================================================================
    "z"            Z-statistic map from one-sample test.
    "p"            P-value map from one-sample test.
    "est"          Fixed effects estimate for intercept test.
    "se"           Standard error of fixed effects estimate.
    "dof"          Degrees of freedom map from one-sample test.
    ============== ===============================================================================

    Warnings
    --------
    Masking approaches which average across voxels (e.g., NiftiLabelsMaskers)
    will likely result in biased results. The extent of this bias is currently
    unknown.

    By default, all image-based meta-analysis estimators adopt an aggressive masking
    strategy, in which any voxels with a value of zero in any of the input maps
    will be removed from the analysis. Setting ``aggressive_mask=False`` will
    instead run tha analysis in bags of voxels that have a valid value across
    the same studies.

    References
    ----------
    .. footbibliography::

    See Also
    --------
    :class:`pymare.estimators.WeightedLeastSquares`:
        The PyMARE estimator called by this class.
    """

    _required_inputs = {"beta_maps": ("image", "beta"), "varcope_maps": ("image", "varcope")}

    def __init__(self, tau2=0, **kwargs):
        super().__init__(**kwargs)
        self.tau2 = tau2

    def _generate_description(self):
        description = (
            f"An image-based meta-analysis was performed with NiMARE {__version__} "
            "(RRID:SCR_017398; \\citealt{Salo2023}), on "
            f"{len(self.inputs_['id'])} beta images using the Weighted Least Squares approach "
            "\\citep{brockwell2001comparison}, "
            f"with an a priori tau-squared value of {self.tau2} defined across all voxels."
        )
        return description

    def _fit_model(self, beta_maps, varcope_maps):
        """Fit the model to the data."""
        n_studies, n_voxels = beta_maps.shape

        pymare_dset = pymare.Dataset(y=beta_maps, v=varcope_maps)
        est = pymare.estimators.WeightedLeastSquares(tau2=self.tau2)
        est.fit_dataset(pymare_dset)
        est_summary = est.summary()

        fe_stats = est_summary.get_fe_stats()
        z_map = fe_stats["z"].squeeze()
        p_map = fe_stats["p"].squeeze()
        est_map = fe_stats["est"].squeeze()
        se_map = fe_stats["se"].squeeze()
        dof_map = np.tile(n_studies - 1, n_voxels).astype(np.int32)

        return z_map, p_map, est_map, se_map, dof_map

    def _fit(self, dataset):
        self.dataset = dataset
        self.masker = self.masker or dataset.masker
        if not isinstance(self.masker, NiftiMasker):
            LGR.warning(
                f"A {type(self.masker)} mask has been detected. "
                "Masks which average across voxels will likely produce biased results when used "
                "with this Estimator."
            )

        if self.aggressive_mask:
            voxel_mask = self.inputs_["aggressive_mask"]
            result_maps = self._fit_model(
                self.inputs_["beta_maps"][:, voxel_mask],
                self.inputs_["varcope_maps"][:, voxel_mask],
            )

            z_map, p_map, est_map, se_map, dof_map = tuple(
                map(lambda x: _boolean_unmask(x, voxel_mask), result_maps)
            )
        else:
            n_voxels = self.inputs_["beta_maps"].shape[1]
            z_map = np.zeros(n_voxels, dtype=float)
            p_map = np.zeros(n_voxels, dtype=float)
            est_map = np.zeros(n_voxels, dtype=float)
            se_map = np.zeros(n_voxels, dtype=float)
            dof_map = np.zeros(n_voxels, dtype=np.int32)

            beta_bags = self.inputs_["data_bags"]["beta_maps"]
            varcope_bags = self.inputs_["data_bags"]["varcope_maps"]
            for beta_bag, varcope_bag in zip(beta_bags, varcope_bags):
                (
                    z_map[beta_bag["voxel_mask"]],
                    p_map[beta_bag["voxel_mask"]],
                    est_map[beta_bag["voxel_mask"]],
                    se_map[beta_bag["voxel_mask"]],
                    dof_map[beta_bag["voxel_mask"]],
                ) = self._fit_model(beta_bag["values"], varcope_bag["values"])

        # tau2 is a float, not a map, so it can't go into the results dictionary
        tables = {"level-estimator": pd.DataFrame(columns=["tau2"], data=[self.tau2])}
        maps = {"z": z_map, "p": p_map, "est": est_map, "se": se_map, "dof": dof_map}
        description = self._generate_description()

        return maps, tables, description


class DerSimonianLaird(IBMAEstimator):
    """DerSimonian-Laird meta-regression estimator.

    .. versionchanged:: 0.2.1

        * New parameter: ``aggressive_mask``, to control whether to use an aggressive mask.

    .. versionchanged:: 0.0.12

        * Add "se" to outputs.

    .. versionchanged:: 0.0.8

        * [FIX] Remove single-dimensional entries of each array of returns (:obj:`dict`).

    .. versionadded:: 0.0.4

    Estimates the between-subject variance tau^2 using the :footcite:t:`dersimonian1986meta`
    method-of-moments approach :footcite:p:`dersimonian1986meta,kosmidis2017improving`.

    Parameters
    ----------
    aggressive_mask : :obj:`bool`, optional
        Voxels with a value of zero of NaN in any of the input maps will be removed
        from the analysis.
        If False, all voxels are included by running a separate analysis on bags
        of voxels that belong that have a valid value across the same studies.
        Default is True.

    Notes
    -----
    Requires :term:`beta` and :term:`varcope` images.

    :meth:`fit` produces a :class:`~nimare.results.MetaResult` object with the following maps:

    ============== ===============================================================================
    "z"            Z-statistic map from one-sample test.
    "p"            P-value map from one-sample test.
    "est"          Fixed effects estimate for intercept test.
    "se"           Standard error of fixed effects estimate.
    "tau2"         Estimated between-study variance.
    "dof"          Degrees of freedom map from one-sample test.
    ============== ===============================================================================

    Warnings
    --------
    Masking approaches which average across voxels (e.g., NiftiLabelsMaskers)
    will likely result in biased results. The extent of this bias is currently
    unknown.

    By default, all image-based meta-analysis estimators adopt an aggressive masking
    strategy, in which any voxels with a value of zero in any of the input maps
    will be removed from the analysis. Setting ``aggressive_mask=False`` will
    instead run tha analysis in bags of voxels that have a valid value across
    the same studies.

    References
    ----------
    .. footbibliography::

    See Also
    --------
    :class:`pymare.estimators.DerSimonianLaird`:
        The PyMARE estimator called by this class.
    """

    _required_inputs = {"beta_maps": ("image", "beta"), "varcope_maps": ("image", "varcope")}

    def _generate_description(self):
        description = (
            f"An image-based meta-analysis was performed with NiMARE {__version__} "
            "(RRID:SCR_017398; \\citealt{Salo2023}), on "
            f"{len(self.inputs_['id'])} beta and variance images using the "
            "DerSimonian-Laird method \\citep{dersimonian1986meta}, in which tau-squared is "
            "estimated on a voxel-wise basis using the method-of-moments approach "
            "\\citep{dersimonian1986meta,kosmidis2017improving}."
        )
        return description

    def _fit_model(self, beta_maps, varcope_maps):
        """Fit the model to the data."""
        n_studies, n_voxels = beta_maps.shape

        pymare_dset = pymare.Dataset(y=beta_maps, v=varcope_maps)
        est = pymare.estimators.DerSimonianLaird()
        est.fit_dataset(pymare_dset)
        est_summary = est.summary()

        fe_stats = est_summary.get_fe_stats()
        z_map = fe_stats["z"].squeeze()
        p_map = fe_stats["p"].squeeze()
        est_map = fe_stats["est"].squeeze()
        se_map = fe_stats["se"].squeeze()
        tau2_map = est_summary.tau2.squeeze()
        dof_map = np.tile(n_studies - 1, n_voxels).astype(np.int32)

        return z_map, p_map, est_map, se_map, tau2_map, dof_map

    def _fit(self, dataset):
        self.dataset = dataset
        self.masker = self.masker or dataset.masker
        if not isinstance(self.masker, NiftiMasker):
            LGR.warning(
                f"A {type(self.masker)} mask has been detected. "
                "Masks which average across voxels will likely produce biased results when used "
                "with this Estimator."
            )

        if self.aggressive_mask:
            voxel_mask = self.inputs_["aggressive_mask"]
            result_maps = self._fit_model(
                self.inputs_["beta_maps"][:, voxel_mask],
                self.inputs_["varcope_maps"][:, voxel_mask],
            )

            z_map, p_map, est_map, se_map, tau2_map, dof_map = tuple(
                map(lambda x: _boolean_unmask(x, voxel_mask), result_maps)
            )
        else:
            n_voxels = self.inputs_["beta_maps"].shape[1]
            z_map = np.zeros(n_voxels, dtype=float)
            p_map = np.zeros(n_voxels, dtype=float)
            est_map = np.zeros(n_voxels, dtype=float)
            se_map = np.zeros(n_voxels, dtype=float)
            tau2_map = np.zeros(n_voxels, dtype=float)
            dof_map = np.zeros(n_voxels, dtype=np.int32)

            beta_bags = self.inputs_["data_bags"]["beta_maps"]
            varcope_bags = self.inputs_["data_bags"]["varcope_maps"]
            for beta_bag, varcope_bag in zip(beta_bags, varcope_bags):
                (
                    z_map[beta_bag["voxel_mask"]],
                    p_map[beta_bag["voxel_mask"]],
                    est_map[beta_bag["voxel_mask"]],
                    se_map[beta_bag["voxel_mask"]],
                    tau2_map[beta_bag["voxel_mask"]],
                    dof_map[beta_bag["voxel_mask"]],
                ) = self._fit_model(beta_bag["values"], varcope_bag["values"])

        maps = {
            "z": z_map,
            "p": p_map,
            "est": est_map,
            "se": se_map,
            "tau2": tau2_map,
            "dof": dof_map,
        }
        description = self._generate_description()

        return maps, {}, description


class Hedges(IBMAEstimator):
    """Hedges meta-regression estimator.

    .. versionchanged:: 0.2.1

        * New parameter: ``aggressive_mask``, to control whether to use an aggressive mask.

    .. versionchanged:: 0.0.12

        * Add "se" to outputs.

    .. versionchanged:: 0.0.8

        * [FIX] Remove single-dimensional entries of each array of returns (:obj:`dict`).

    .. versionadded:: 0.0.4

    Estimates the between-subject variance tau^2 using the :footcite:t:`hedges2014statistical`
    approach.

    Parameters
    ----------
    aggressive_mask : :obj:`bool`, optional
        Voxels with a value of zero of NaN in any of the input maps will be removed
        from the analysis.
        If False, all voxels are included by running a separate analysis on bags
        of voxels that belong that have a valid value across the same studies.
        Default is True.

    Notes
    -----
    Requires :term:`beta` and :term:`varcope` images.

    :meth:`fit` produces a :class:`~nimare.results.MetaResult` object with the following maps:

    ============== ===============================================================================
    "z"            Z-statistic map from one-sample test.
    "p"            P-value map from one-sample test.
    "est"          Fixed effects estimate for intercept test.
    "se"           Standard error of fixed effects estimate.
    "tau2"         Estimated between-study variance.
    "dof"          Degrees of freedom map from one-sample test.
    ============== ===============================================================================

    Warnings
    --------
    Masking approaches which average across voxels (e.g., NiftiLabelsMaskers)
    will likely result in biased results. The extent of this bias is currently
    unknown.

    By default, all image-based meta-analysis estimators adopt an aggressive masking
    strategy, in which any voxels with a value of zero in any of the input maps
    will be removed from the analysis. Setting ``aggressive_mask=False`` will
    instead run tha analysis in bags of voxels that have a valid value across
    the same studies.

    References
    ----------
    .. footbibliography::

    See Also
    --------
    :class:`pymare.estimators.Hedges`:
        The PyMARE estimator called by this class.
    """

    _required_inputs = {"beta_maps": ("image", "beta"), "varcope_maps": ("image", "varcope")}

    def _generate_description(self):
        description = (
            f"An image-based meta-analysis was performed with NiMARE {__version__} "
            "(RRID:SCR_017398; \\citealt{Salo2023}), on "
            f"{len(self.inputs_['id'])} beta and variance images using the Hedges "
            "method \\citep{hedges2014statistical}, in which tau-squared is estimated on a "
            "voxel-wise basis."
        )
        return description

    def _fit_model(self, beta_maps, varcope_maps):
        """Fit the model to the data."""
        n_studies, n_voxels = beta_maps.shape

        pymare_dset = pymare.Dataset(y=beta_maps, v=varcope_maps)
        est = pymare.estimators.Hedges()
        est.fit_dataset(pymare_dset)
        est_summary = est.summary()

        fe_stats = est_summary.get_fe_stats()
        z_map = fe_stats["z"].squeeze()
        p_map = fe_stats["p"].squeeze()
        est_map = fe_stats["est"].squeeze()
        se_map = fe_stats["se"].squeeze()
        tau2_map = est_summary.tau2.squeeze()
        dof_map = np.tile(n_studies - 1, n_voxels).astype(np.int32)

        return z_map, p_map, est_map, se_map, tau2_map, dof_map

    def _fit(self, dataset):
        self.dataset = dataset
        self.masker = self.masker or dataset.masker
        if not isinstance(self.masker, NiftiMasker):
            LGR.warning(
                f"A {type(self.masker)} mask has been detected. "
                "Masks which average across voxels will likely produce biased results when used "
                "with this Estimator."
            )

        if self.aggressive_mask:
            voxel_mask = self.inputs_["aggressive_mask"]
            result_maps = self._fit_model(
                self.inputs_["beta_maps"][:, voxel_mask],
                self.inputs_["varcope_maps"][:, voxel_mask],
            )

            z_map, p_map, est_map, se_map, tau2_map, dof_map = tuple(
                map(lambda x: _boolean_unmask(x, voxel_mask), result_maps)
            )
        else:
            n_voxels = self.inputs_["beta_maps"].shape[1]
            z_map = np.zeros(n_voxels, dtype=float)
            p_map = np.zeros(n_voxels, dtype=float)
            est_map = np.zeros(n_voxels, dtype=float)
            se_map = np.zeros(n_voxels, dtype=float)
            tau2_map = np.zeros(n_voxels, dtype=float)
            dof_map = np.zeros(n_voxels, dtype=np.int32)

            beta_bags = self.inputs_["data_bags"]["beta_maps"]
            varcope_bags = self.inputs_["data_bags"]["varcope_maps"]
            for beta_bag, varcope_bag in zip(beta_bags, varcope_bags):
                (
                    z_map[beta_bag["voxel_mask"]],
                    p_map[beta_bag["voxel_mask"]],
                    est_map[beta_bag["voxel_mask"]],
                    se_map[beta_bag["voxel_mask"]],
                    tau2_map[beta_bag["voxel_mask"]],
                    dof_map[beta_bag["voxel_mask"]],
                ) = self._fit_model(beta_bag["values"], varcope_bag["values"])

        maps = {
            "z": z_map,
            "p": p_map,
            "est": est_map,
            "se": se_map,
            "tau2": tau2_map,
            "dof": dof_map,
        }
        description = self._generate_description()

        return maps, {}, description


class SampleSizeBasedLikelihood(IBMAEstimator):
    """Method estimates with known sample sizes but unknown sampling variances.

    .. versionchanged:: 0.2.1

        * New parameter: ``aggressive_mask``, to control whether to use an aggressive mask.

    .. versionchanged:: 0.0.12

        * Add "se" and "sigma2" to outputs.

    .. versionchanged:: 0.0.8

        * [FIX] Remove single-dimensional entries of each array of returns (:obj:`dict`).

    .. versionadded:: 0.0.4

    Iteratively estimates the between-subject variance tau^2 and fixed effect
    betas using the specified likelihood-based estimator (ML or REML).

    Parameters
    ----------
    aggressive_mask : :obj:`bool`, optional
        Voxels with a value of zero of NaN in any of the input maps will be removed
        from the analysis.
        If False, all voxels are included by running a separate analysis on bags
        of voxels that belong that have a valid value across the same studies.
        Default is True.
    method : {'ml', 'reml'}, optional
        The estimation method to use. The available options are

        ============== =============================
        "ml" (default) Maximum likelihood
        "reml"         Restricted maximum likelihood
        ============== =============================

    Notes
    -----
    Requires :term:`beta` images and sample size from metadata.

    :meth:`fit` produces a :class:`~nimare.results.MetaResult` object with the following maps:

    ============== ===============================================================================
    "z"            Z-statistic map from one-sample test.
    "p"            P-value map from one-sample test.
    "est"          Fixed effects estimate for intercept test.
    "se"           Standard error of fixed effects estimate.
    "tau2"         Estimated between-study variance.
    "sigma2"       Estimated within-study variance. Assumed to be the same for all studies.
    "dof"          Degrees of freedom map from one-sample test.
    ============== ===============================================================================

    Homogeneity of sigma^2 across studies is assumed.
    The ML and REML solutions are obtained via SciPy's scalar function
    minimizer (:func:`scipy.optimize.minimize`).
    Parameters to ``minimize()`` can be passed in as keyword arguments.

    Warnings
    --------
    Likelihood-based estimators are not parallelized across voxels, so this
    method should not be used on full brains, unless you can submit your code
    to a job scheduler.

    By default, all image-based meta-analysis estimators adopt an aggressive masking
    strategy, in which any voxels with a value of zero in any of the input maps
    will be removed from the analysis. Setting ``aggressive_mask=False`` will
    instead run tha analysis in bags of voxels that have a valid value across
    the same studies.

    See Also
    --------
    :class:`pymare.estimators.SampleSizeBasedLikelihoodEstimator`:
        The PyMARE estimator called by this class.
    """

    _required_inputs = {
        "beta_maps": ("image", "beta"),
        "sample_sizes": ("metadata", "sample_sizes"),
    }

    def __init__(self, method="ml", **kwargs):
        super().__init__(**kwargs)
        self.method = method

    def _generate_description(self):
        description = (
            f"An image-based meta-analysis was performed with NiMARE {__version__} "
            "(RRID:SCR_017398; \\citealt{Salo2023}), on "
            f"{len(self.inputs_['id'])} beta images using sample size-based "
            "maximum likelihood estimation, in which tau-squared and sigma-squared are estimated "
            "on a voxel-wise basis."
        )
        return description

    def _fit_model(self, beta_maps, study_mask=None):
        """Fit the model to the data."""
        n_studies, n_voxels = beta_maps.shape

        if study_mask is None:
            # If no mask is provided, assume all studies are included. This is always the case
            # when using the aggressive mask.
            study_mask = np.arange(n_studies)

        sample_sizes = np.array([np.mean(self.inputs_["sample_sizes"][idx]) for idx in study_mask])
        n_maps = np.tile(sample_sizes, (n_voxels, 1)).T

        pymare_dset = pymare.Dataset(y=beta_maps, n=n_maps)
        est = pymare.estimators.SampleSizeBasedLikelihoodEstimator(method=self.method)
        est.fit_dataset(pymare_dset)
        est_summary = est.summary()
        fe_stats = est_summary.get_fe_stats()

        z_map = fe_stats["z"].squeeze()
        p_map = fe_stats["p"].squeeze()
        est_map = fe_stats["est"].squeeze()
        se_map = fe_stats["se"].squeeze()
        tau2_map = est_summary.tau2.squeeze()
        sigma2_map = est.params_["sigma2"].squeeze()
        dof_map = np.tile(n_studies - 1, n_voxels).astype(np.int32)

        return z_map, p_map, est_map, se_map, tau2_map, sigma2_map, dof_map

    def _fit(self, dataset):
        self.dataset = dataset
        self.masker = self.masker or dataset.masker

        if self.aggressive_mask:
            voxel_mask = self.inputs_["aggressive_mask"]
            result_maps = self._fit_model(
                self.inputs_["beta_maps"][:, voxel_mask],
            )

            z_map, p_map, est_map, se_map, tau2_map, sigma2_map, dof_map = tuple(
                map(lambda x: _boolean_unmask(x, voxel_mask), result_maps)
            )
        else:
            n_voxels = self.inputs_["beta_maps"].shape[1]
            z_map = np.zeros(n_voxels, dtype=float)
            p_map = np.zeros(n_voxels, dtype=float)
            est_map = np.zeros(n_voxels, dtype=float)
            se_map = np.zeros(n_voxels, dtype=float)
            tau2_map = np.zeros(n_voxels, dtype=float)
            sigma2_map = np.zeros(n_voxels, dtype=float)
            dof_map = np.zeros(n_voxels, dtype=np.int32)

            for bag in self.inputs_["data_bags"]["beta_maps"]:
                (
                    z_map[bag["voxel_mask"]],
                    p_map[bag["voxel_mask"]],
                    est_map[bag["voxel_mask"]],
                    se_map[bag["voxel_mask"]],
                    tau2_map[bag["voxel_mask"]],
                    sigma2_map[bag["voxel_mask"]],
                    dof_map[bag["voxel_mask"]],
                ) = self._fit_model(bag["values"], bag["study_mask"])

        maps = {
            "z": z_map,
            "p": p_map,
            "est": est_map,
            "se": se_map,
            "tau2": tau2_map,
            "sigma2": sigma2_map,
            "dof": dof_map,
        }
        description = self._generate_description()

        return maps, {}, description


class VarianceBasedLikelihood(IBMAEstimator):
    """A likelihood-based meta-analysis method for estimates with known variances.

    .. versionchanged:: 0.2.1

        * New parameter: ``aggressive_mask``, to control whether to use an aggressive mask.

    .. versionchanged:: 0.0.12

        Add "se" output.

    .. versionchanged:: 0.0.8

        * [FIX] Remove single-dimensional entries of each array of returns (:obj:`dict`).

    .. versionadded:: 0.0.4

    Iteratively estimates the between-subject variance tau^2 and fixed effect
    coefficients using the specified likelihood-based estimator (ML or REML)
    :footcite:p:`dersimonian1986meta,kosmidis2017improving`.

    Parameters
    ----------
    aggressive_mask : :obj:`bool`, optional
        Voxels with a value of zero of NaN in any of the input maps will be removed
        from the analysis.
        If False, all voxels are included by running a separate analysis on bags
        of voxels that belong that have a valid value across the same studies.
        Default is True.
    method : {'ml', 'reml'}, optional
        The estimation method to use. The available options are

        ============== =============================
        "ml" (default) Maximum likelihood
        "reml"         Restricted maximum likelihood
        ============== =============================

    Notes
    -----
    Requires :term:`beta` and :term:`varcope` images.

    :meth:`fit` produces a :class:`~nimare.results.MetaResult` object with the following maps:

    ============== ===============================================================================
    "z"            Z-statistic map from one-sample test.
    "p"            P-value map from one-sample test.
    "est"          Fixed effects estimate for intercept test.
    "se"           Standard error of fixed effects estimate.
    "tau2"         Estimated between-study variance.
    "dof"          Degrees of freedom map from one-sample test.
    ============== ===============================================================================

    The ML and REML solutions are obtained via SciPy's scalar function
    minimizer (:func:`scipy.optimize.minimize`).
    Parameters to ``minimize()`` can be passed in as keyword arguments.

    Warnings
    --------
    Likelihood-based estimators are not parallelized across voxels, so this
    method should not be used on full brains, unless you can submit your code
    to a job scheduler.

    Masking approaches which average across voxels (e.g., NiftiLabelsMaskers)
    will likely result in biased results. The extent of this bias is currently
    unknown.

    By default, all image-based meta-analysis estimators adopt an aggressive masking
    strategy, in which any voxels with a value of zero in any of the input maps
    will be removed from the analysis. Setting ``aggressive_mask=False`` will
    instead run tha analysis in bags of voxels that have a valid value across
    the same studies.

    References
    ----------
    .. footbibliography::

    See Also
    --------
    :class:`pymare.estimators.VarianceBasedLikelihoodEstimator`:
        The PyMARE estimator called by this class.
    """

    _required_inputs = {"beta_maps": ("image", "beta"), "varcope_maps": ("image", "varcope")}

    def __init__(self, method="ml", **kwargs):
        super().__init__(**kwargs)
        self.method = method

    def _generate_description(self):
        description = (
            f"An image-based meta-analysis was performed with NiMARE {__version__} "
            "(RRID:SCR_017398; \\citealt{Salo2023}), on "
            f"{len(self.inputs_['id'])} beta and variance images using "
            "variance-based maximum likelihood estimation, in which tau-squared is estimated on a "
            "voxel-wise basis."
        )
        return description

    def _fit_model(self, beta_maps, varcope_maps):
        """Fit the model to the data."""
        n_studies, n_voxels = beta_maps.shape

        pymare_dset = pymare.Dataset(y=beta_maps, v=varcope_maps)
        est = pymare.estimators.VarianceBasedLikelihoodEstimator(method=self.method)
        est.fit_dataset(pymare_dset)
        est_summary = est.summary()
        fe_stats = est_summary.get_fe_stats()

        z_map = fe_stats["z"].squeeze()
        p_map = fe_stats["p"].squeeze()
        est_map = fe_stats["est"].squeeze()
        se_map = fe_stats["se"].squeeze()
        tau2_map = est_summary.tau2.squeeze()
        dof_map = np.tile(n_studies - 1, n_voxels).astype(np.int32)

        return z_map, p_map, est_map, se_map, tau2_map, dof_map

    def _fit(self, dataset):
        self.dataset = dataset
        self.masker = self.masker or dataset.masker

        if not isinstance(self.masker, NiftiMasker):
            LGR.warning(
                f"A {type(self.masker)} mask has been detected. "
                "Masks which average across voxels will likely produce biased results when used "
                "with this Estimator."
            )

        if self.aggressive_mask:
            voxel_mask = self.inputs_["aggressive_mask"]
            result_maps = self._fit_model(
                self.inputs_["beta_maps"][:, voxel_mask],
                self.inputs_["varcope_maps"][:, voxel_mask],
            )

            z_map, p_map, est_map, se_map, tau2_map, dof_map = tuple(
                map(lambda x: _boolean_unmask(x, voxel_mask), result_maps)
            )
        else:
            n_voxels = self.inputs_["beta_maps"].shape[1]
            z_map = np.zeros(n_voxels, dtype=float)
            p_map = np.zeros(n_voxels, dtype=float)
            est_map = np.zeros(n_voxels, dtype=float)
            se_map = np.zeros(n_voxels, dtype=float)
            tau2_map = np.zeros(n_voxels, dtype=float)
            dof_map = np.zeros(n_voxels, dtype=np.int32)

            beta_bags = self.inputs_["data_bags"]["beta_maps"]
            varcope_bags = self.inputs_["data_bags"]["varcope_maps"]
            for beta_bag, varcope_bag in zip(beta_bags, varcope_bags):
                (
                    z_map[beta_bag["voxel_mask"]],
                    p_map[beta_bag["voxel_mask"]],
                    est_map[beta_bag["voxel_mask"]],
                    se_map[beta_bag["voxel_mask"]],
                    tau2_map[beta_bag["voxel_mask"]],
                    dof_map[beta_bag["voxel_mask"]],
                ) = self._fit_model(beta_bag["values"], varcope_bag["values"])

        maps = {
            "z": z_map,
            "p": p_map,
            "est": est_map,
            "se": se_map,
            "tau2": tau2_map,
            "dof": dof_map,
        }
        description = self._generate_description()

        return maps, {}, description


class PermutedOLS(IBMAEstimator):
    r"""An analysis with permuted ordinary least squares (OLS), using nilearn.

    .. versionchanged:: 0.2.1

        * New parameter: ``aggressive_mask``, to control whether to use an aggressive mask.

    .. versionchanged:: 0.0.12

        * Use beta maps instead of z maps.

    .. versionchanged:: 0.0.8

        * [FIX] Remove single-dimensional entries of each array of returns (:obj:`dict`).

    .. versionadded:: 0.0.4

    This approach is described in :footcite:t:`freedman1983nonstochastic`.

    Parameters
    ----------
    aggressive_mask : :obj:`bool`, optional
        Voxels with a value of zero of NaN in any of the input maps will be removed
        from the analysis.
        If False, all voxels are included by running a separate analysis on bags
        of voxels that belong that have a valid value across the same studies.
        Default is True.
    two_sided : :obj:`bool`, optional
        If True, performs an unsigned t-test. Both positive and negative effects are considered;
        the null hypothesis is that the effect is zero. If False, only positive effects are
        considered as relevant. The null hypothesis is that the effect is zero or negative.
        Default is True.

    Notes
    -----
    Requires ``beta`` images.

    :meth:`fit` produces a :class:`~nimare.results.MetaResult` object with the following maps:

    ============== ===============================================================================
    "t"            T-statistic map from one-sample test.
    "z"            Z-statistic map from one-sample test.
    "dof"          Degrees of freedom map from one-sample test.
    ============== ===============================================================================

    Available correction methods: :func:`PermutedOLS.correct_fwe_montecarlo`

    Warnings
    --------
    By default, all image-based meta-analysis estimators adopt an aggressive masking
    strategy, in which any voxels with a value of zero in any of the input maps
    will be removed from the analysis. Setting ``aggressive_mask=False`` will
    instead run tha analysis in bags of voxels that have a valid value across
    the same studies.

    References
    ----------
    .. footbibliography::

    See Also
    --------
    nilearn.mass_univariate.permuted_ols : The function used for this IBMA.
    """

    _required_inputs = {"beta_maps": ("image", "beta")}

    def __init__(self, two_sided=True, **kwargs):
        super().__init__(**kwargs)
        self.two_sided = two_sided
        self.parameters_ = {}

    def _generate_description(self):
        description = (
            f"An image-based meta-analysis was performed with NiMARE {__version__} "
            "(RRID:SCR_017398; \\citealt{Salo2023}), on "
            f"{len(self.inputs_['id'])} beta images using Nilearn's "
            "\\citep{10.3389/fninf.2014.00014} permuted ordinary least squares method."
        )
        return description

    def _fit_model(self, beta_maps, n_perm=0):
        """Fit the model to the data."""
        n_studies, n_voxels = beta_maps.shape

        # Use intercept as explanatory variable
        tested_vars = np.ones((n_studies, 1))
        confounding_vars = None

        log_p_map, t_map, _ = permuted_ols(
            tested_vars,
            beta_maps,
            confounding_vars=confounding_vars,
            model_intercept=False,  # modeled by tested_vars
            n_perm=n_perm,
            two_sided_test=self.two_sided,
            random_state=42,
            n_jobs=1,
            verbose=0,
        )

        # Convert t to z, preserving signs
        dof = n_studies - 1

        z_map = t_to_z(t_map, dof)
        dof_map = np.tile(dof, n_voxels).astype(np.int32)

        return log_p_map.squeeze(), t_map.squeeze(), z_map.squeeze(), dof_map

    def _fit(self, dataset):
        self.dataset = dataset

        if self.aggressive_mask:
            voxel_mask = self.inputs_["aggressive_mask"]
            result_maps = self._fit_model(self.inputs_["beta_maps"][:, voxel_mask])

            # Skip log_p_map
            t_map, z_map, dof_map = tuple(
                map(lambda x: _boolean_unmask(x, voxel_mask), result_maps[1:])
            )
        else:
            n_voxels = self.inputs_["beta_maps"].shape[1]
            t_map = np.zeros(n_voxels, dtype=float)
            z_map = np.zeros(n_voxels, dtype=float)
            dof_map = np.zeros(n_voxels, dtype=np.int32)

            for bag in self.inputs_["data_bags"]["beta_maps"]:
                (
                    _,  # Skip log_p_map
                    t_map[bag["voxel_mask"]],
                    z_map[bag["voxel_mask"]],
                    dof_map[bag["voxel_mask"]],
                ) = self._fit_model(bag["values"])

        maps = {"t": t_map, "z": z_map, "dof": dof_map}
        description = self._generate_description()

        return maps, {}, description

    def correct_fwe_montecarlo(self, result, n_iters=5000, n_cores=1):
        """Perform FWE correction using the max-value permutation method.

        .. versionchanged:: 0.0.8

            * [FIX] Remove single-dimensional entries of each array of returns (:obj:`dict`).

        .. versionadded:: 0.0.4

        Only call this method from within a Corrector.

        Parameters
        ----------
        result : :obj:`~nimare.results.MetaResult`
            Result object from an ALE meta-analysis.
        n_iters : :obj:`int`, default=5000
            The number of iterations to run in estimating the null distribution.
            Default is 5000.
        n_cores : :obj:`int`, default=1
            Number of cores to use for parallelization.
            If <=0, defaults to using all available cores. Default is 1.

        Returns
        -------
        images : :obj:`dict`
            Dictionary of 1D arrays corresponding to masked images generated by
            the correction procedure. The following arrays are generated by
            this method: 'p_level-voxel', 'z_level-voxel', 'logp_level-voxel'.

        See Also
        --------
        nimare.correct.FWECorrector : The Corrector from which to call this method.
        nilearn.mass_univariate.permuted_ols : The function used for this IBMA.

        Examples
        --------
        >>> meta = PermutedOLS()
        >>> result = meta.fit(dset)
        >>> corrector = FWECorrector(method='montecarlo',
                                     n_iters=5, n_cores=1)
        >>> cresult = corrector.transform(result)
        """
        n_cores = _check_ncores(n_cores)

        if self.aggressive_mask:
            voxel_mask = self.inputs_["aggressive_mask"]
            log_p_map, t_map, _, _ = self._fit_model(
                self.inputs_["beta_maps"][:, voxel_mask], n_perm=n_iters
            )

            # Fill complete maps
            p_map = np.power(10.0, -log_p_map)

            # Convert p to z, preserving signs
            sign = np.sign(t_map)
            sign[sign == 0] = 1
            z_map = p_to_z(p_map, tail="two") * sign

            log_p_map = _boolean_unmask(log_p_map, voxel_mask)
            z_map = _boolean_unmask(z_map, voxel_mask)

        else:
            n_voxels = self.inputs_["beta_maps"].shape[1]
            log_p_map = np.zeros(n_voxels, dtype=float)
            z_map = np.zeros(n_voxels, dtype=float)

            for bag in self.inputs_["data_bags"]["beta_maps"]:
                log_p_map_tmp, t_map_tmp, _, _ = self._fit_model(
                    self.inputs_["beta_maps"][:, bag["voxel_mask"]], n_perm=n_iters
                )

                # Fill complete maps
                p_map_tmp = np.power(10.0, -log_p_map_tmp)

                # Convert p to z, preserving signs
                sign = np.sign(t_map_tmp)
                sign[sign == 0] = 1
                z_map_tmp = p_to_z(p_map_tmp, tail="two") * sign

                log_p_map[bag["voxel_mask"]] = log_p_map_tmp.squeeze()
                z_map[bag["voxel_mask"]] = z_map_tmp.squeeze()

        maps = {"logp_level-voxel": log_p_map, "z_level-voxel": z_map}
        description = (
            "Family-wise error rate correction was performed using Nilearn's "
            "\\citep{10.3389/fninf.2014.00014} permuted OLS method, in which null distributions "
            "of test statistics were estimated using the "
            "max-value permutation method detailed in \\cite{freedman1983nonstochastic}. "
            f"{n_iters} iterations were performed to generate the null distribution."
        )

        return maps, {}, description<|MERGE_RESOLUTION|>--- conflicted
+++ resolved
@@ -168,8 +168,8 @@
     .. versionchanged:: 0.2.3
 
         * New parameter: ``two_sided``, controls the type of test to be performed. In addition,
-            the default is now set to True (two-sided), which differs from previous versions
-            where only one-sided tests were performed.
+        the default is now set to True (two-sided), which differs from previous versions
+        where only one-sided tests were performed.
 
     .. versionchanged:: 0.2.1
 
@@ -243,7 +243,7 @@
         n_studies, n_voxels = stat_maps.shape
 
         pymare_dset = pymare.Dataset(y=stat_maps)
-        est = pymare.estimators.FisherCombinationTest()
+        est = pymare.estimators.FisherCombinationTest(mode=self._mode)
         est.fit_dataset(pymare_dset)
         est_summary = est.summary()
 
@@ -265,23 +265,8 @@
             )
 
         if self.aggressive_mask:
-<<<<<<< HEAD
             voxel_mask = self.inputs_["aggressive_mask"]
             result_maps = self._fit_model(self.inputs_["z_maps"][:, voxel_mask])
-=======
-            pymare_dset = pymare.Dataset(y=self.inputs_["z_maps"])
-            est = pymare.estimators.FisherCombinationTest(mode=self._mode)
-            est.fit_dataset(pymare_dset)
-            est_summary = est.summary()
-
-            z_map = _boolean_unmask(est_summary.z.squeeze(), self.inputs_["aggressive_mask"])
-            p_map = _boolean_unmask(est_summary.p.squeeze(), self.inputs_["aggressive_mask"])
-            dof_map = np.tile(
-                self.inputs_["z_maps"].shape[0] - 1,
-                self.inputs_["z_maps"].shape[1],
-            ).astype(np.int32)
-            dof_map = _boolean_unmask(dof_map, self.inputs_["aggressive_mask"])
->>>>>>> d95c18bf
 
             z_map, p_map, dof_map = tuple(
                 map(lambda x: _boolean_unmask(x, voxel_mask), result_maps)
@@ -292,21 +277,11 @@
             p_map = np.zeros(n_voxels, dtype=float)
             dof_map = np.zeros(n_voxels, dtype=np.int32)
             for bag in self.inputs_["data_bags"]["z_maps"]:
-<<<<<<< HEAD
                 (
                     z_map[bag["voxel_mask"]],
                     p_map[bag["voxel_mask"]],
                     dof_map[bag["voxel_mask"]],
                 ) = self._fit_model(bag["values"])
-=======
-                pymare_dset = pymare.Dataset(y=bag["values"])
-                est = pymare.estimators.FisherCombinationTest(mode=self._mode)
-                est.fit_dataset(pymare_dset)
-                est_summary = est.summary()
-                z_map[bag["voxel_mask"]] = est_summary.z.squeeze()
-                p_map[bag["voxel_mask"]] = est_summary.p.squeeze()
-                dof_map[bag["voxel_mask"]] = bag["values"].shape[0] - 1
->>>>>>> d95c18bf
 
         maps = {"z": z_map, "p": p_map, "dof": dof_map}
         description = self._generate_description()
@@ -324,8 +299,8 @@
     .. versionchanged:: 0.2.3
 
         * New parameter: ``two_sided``, controls the type of test to be performed. In addition,
-            the default is now set to True (two-sided), which differs from previous versions
-            where only one-sided tests were performed.
+        the default is now set to True (two-sided), which differs from previous versions
+        where only one-sided tests were performed.
         * Add correction for multiple contrasts within a study.
         * New parameter: ``use_group_size`` to use publication group sizes for weights.
 
@@ -345,17 +320,14 @@
         Whether to use sample sizes for weights (i.e., "weighted Stouffer's") or not,
         as described in :footcite:t:`zaykin2011optimally`.
         Default is False.
-<<<<<<< HEAD
     use_group_size : :obj:`bool`, optional
         Whether to use publication group sizes for weights or not.
         Default is False.
-=======
     two_sided : :obj:`bool`, optional
         If True, performs an unsigned t-test. Both positive and negative effects are considered;
         the null hypothesis is that the effect is zero. If False, only positive effects are
         considered as relevant. The null hypothesis is that the effect is zero or negative.
         Default is True.
->>>>>>> d95c18bf
 
     Notes
     -----
@@ -392,18 +364,16 @@
 
     _required_inputs = {"z_maps": ("image", "z")}
 
-<<<<<<< HEAD
-    def __init__(self, use_sample_size=False, use_group_size=False, **kwargs):
-=======
-    def __init__(self, use_sample_size=False, two_sided=True, **kwargs):
->>>>>>> d95c18bf
+    def __init__(self, use_sample_size=False, use_group_size=False, two_sided=True, **kwargs):
         super().__init__(**kwargs)
         self.use_sample_size = use_sample_size
         if self.use_sample_size:
             self._required_inputs["sample_sizes"] = ("metadata", "sample_sizes")
-
-<<<<<<< HEAD
+        
         self.use_group_size = use_group_size
+        
+        self.two_sided = two_sided
+        self._mode = "concordant" if self.two_sided else "directed"
 
     def _preprocess_input(self, dataset):
         """Preprocess additional inputs to the Estimator from the Dataset as needed."""
@@ -419,10 +389,6 @@
 
         self.inputs_["groups"] = np.array([label_to_int[label] for label in labels])
         self.inputs_["group_counts"] = np.array([label_counts[label] for label in labels])
-=======
-        self.two_sided = two_sided
-        self._mode = "concordant" if self.two_sided else "directed"
->>>>>>> d95c18bf
 
     def _generate_description(self):
         description = (
@@ -451,7 +417,7 @@
             # when using the aggressive mask.
             study_mask = np.arange(n_studies)
 
-        est = pymare.estimators.StoufferCombinationTest()
+        est = pymare.estimators.StoufferCombinationTest(mode=self._mode)
 
         group_maps, sub_corr = None, None
         if corr is not None:
@@ -498,33 +464,7 @@
             corr = np.corrcoef(self.inputs_["z_maps"], rowvar=True)
 
         if self.aggressive_mask:
-<<<<<<< HEAD
             voxel_mask = self.inputs_["aggressive_mask"]
-=======
-            est = pymare.estimators.StoufferCombinationTest(mode=self._mode)
-
-            if _get_group_maps:
-                id_mask = self.dataset.images["id"].isin(self.inputs_["id"])
-                group_maps = np.tile(groups[id_mask], (self.inputs_["z_maps"].shape[1], 1)).T
-
-            if self.use_sample_size:
-                sample_sizes = np.array([np.mean(n) for n in self.inputs_["sample_sizes"]])
-                weights = np.sqrt(sample_sizes)
-                weight_maps = np.tile(weights, (self.inputs_["z_maps"].shape[1], 1)).T
-                pymare_dset = pymare.Dataset(y=self.inputs_["z_maps"], n=weight_maps, v=group_maps)
-            else:
-                pymare_dset = pymare.Dataset(y=self.inputs_["z_maps"], v=group_maps)
-
-            est.fit_dataset(pymare_dset, corr=corr)
-            est_summary = est.summary()
-
-            z_map = _boolean_unmask(est_summary.z.squeeze(), self.inputs_["aggressive_mask"])
-            p_map = _boolean_unmask(est_summary.p.squeeze(), self.inputs_["aggressive_mask"])
-            dof_map = np.tile(
-                self.inputs_["z_maps"].shape[0] - 1, self.inputs_["z_maps"].shape[1]
-            ).astype(np.int32)
-            dof_map = _boolean_unmask(dof_map, self.inputs_["aggressive_mask"])
->>>>>>> d95c18bf
 
             result_maps = self._fit_model(
                 self.inputs_["z_maps"][:, voxel_mask],
@@ -540,37 +480,11 @@
             p_map = np.zeros(n_voxels, dtype=float)
             dof_map = np.zeros(n_voxels, dtype=np.int32)
             for bag in self.inputs_["data_bags"]["z_maps"]:
-<<<<<<< HEAD
                 (
                     z_map[bag["voxel_mask"]],
                     p_map[bag["voxel_mask"]],
                     dof_map[bag["voxel_mask"]],
                 ) = self._fit_model(bag["values"], bag["study_mask"], corr=corr)
-=======
-                est = pymare.estimators.StoufferCombinationTest(mode=self._mode)
-
-                study_mask = bag["study_mask"]
-
-                if _get_group_maps:
-                    # Normally, we expect studies from the same group to be in the same bag.
-                    group_maps = np.tile(groups[study_mask], (bag["values"].shape[1], 1)).T
-                    sub_corr = corr[np.ix_(study_mask, study_mask)]
-
-                if self.use_sample_size:
-                    sample_sizes_ex = [self.inputs_["sample_sizes"][study] for study in study_mask]
-                    sample_sizes = np.array([np.mean(n) for n in sample_sizes_ex])
-                    weights = np.sqrt(sample_sizes)
-                    weight_maps = np.tile(weights, (bag["values"].shape[1], 1)).T
-                    pymare_dset = pymare.Dataset(y=bag["values"], n=weight_maps, v=group_maps)
-                else:
-                    pymare_dset = pymare.Dataset(y=bag["values"], v=group_maps)
-
-                est.fit_dataset(pymare_dset, corr=sub_corr)
-                est_summary = est.summary()
-                z_map[bag["voxel_mask"]] = est_summary.z.squeeze()
-                p_map[bag["voxel_mask"]] = est_summary.p.squeeze()
-                dof_map[bag["voxel_mask"]] = bag["values"].shape[0] - 1
->>>>>>> d95c18bf
 
         maps = {"z": z_map, "p": p_map, "dof": dof_map}
         description = self._generate_description()
