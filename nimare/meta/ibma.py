"""
Image-based meta-analysis estimators
"""
from __future__ import division

import logging

from nilearn.mass_univariate import permuted_ols
import numpy as np

import pymare

from ..base import MetaEstimator
from ..transforms import p_to_z, t_to_z

LGR = logging.getLogger(__name__)


class Fishers(MetaEstimator):
    """
    An image-based meta-analytic test using t- or z-statistic images.
    Requires z-statistic images, but will be extended to work with t-statistic
    images as well.

    Notes
    -----
    Requires ``z`` images.

    Warning
    -------
    This method does not currently calculate p-values correctly. Do not use.

    All image-based meta-analysis estimators adopt an aggressive masking
    strategy, in which any voxels with a value of zero in any of the input maps
    will be removed from the analysis.

    References
    ----------
    * Fisher, R. A. (1934). Statistical methods for research workers.
      Statistical methods for research workers., (5th Ed).
      https://www.cabdirect.org/cabdirect/abstract/19351601205

    See also
    --------
    :class:`pymare.estimators.FisherCombinationTest`:
        The PyMARE estimator called by this class.
    """

    _required_inputs = {"z_maps": ("image", "z")}

    def __init__(self, *args, **kwargs):
        super().__init__(*args, **kwargs)

    def _fit(self, dataset):
<<<<<<< HEAD
        est = pymare.estimators.FisherCombinationTest()
        est.fit(self.inputs_["z_maps"])
        results = {
            "p": est.params_["p"],
        }
=======
        pymare_dset = pymare.Dataset(y=self.inputs_["z_maps"])
        est = pymare.estimators.Fishers(input="z")
        est.fit(pymare_dset)
        est_summary = est.summary()
        results = {"z": est_summary.z, "p": est_summary.p}
>>>>>>> 5ab5e061
        return results


class Stouffers(MetaEstimator):
    """
    A t-test on z-statistic images. Requires z-statistic images.

    Parameters
    ----------
    use_sample_size : :obj:`bool`, optional
        Whether to use sample sizes for weights (i.e., "weighted Stouffer's")
        or not. Default is False.

    Notes
    -----
    Requires ``z`` images and optionally the sample size metadata field.

    Warning
    -------
    This method does not currently calculate p-values correctly. Do not use.

    All image-based meta-analysis estimators adopt an aggressive masking
    strategy, in which any voxels with a value of zero in any of the input maps
    will be removed from the analysis.

    References
    ----------
    * Stouffer, S. A., Suchman, E. A., DeVinney, L. C., Star, S. A., &
      Williams Jr, R. M. (1949). The American Soldier: Adjustment during
      army life. Studies in social psychology in World War II, vol. 1.
      https://psycnet.apa.org/record/1950-00790-000
    * Zaykin, D. V. (2011). Optimally weighted Z‐test is a powerful method for
      combining probabilities in meta‐analysis. Journal of evolutionary
      biology, 24(8), 1836-1841.
      https://doi.org/10.1111/j.1420-9101.2011.02297.x

    See also
    --------
    :class:`pymare.estimators.StoufferCombinationTest`:
        The PyMARE estimator called by this class.
    """

    _required_inputs = {"z_maps": ("image", "z")}

    def __init__(self, use_sample_size=False, *args, **kwargs):
        super().__init__(*args, **kwargs)
        self.use_sample_size = use_sample_size
        if self.use_sample_size:
            self._required_inputs["sample_sizes"] = ("metadata", "sample_sizes")

    def _fit(self, dataset):
        est = pymare.estimators.StoufferCombinationTest()

        if self.use_sample_size:
            sample_sizes = np.array([np.mean(n) for n in self.inputs_["sample_sizes"]])
            weights = np.sqrt(sample_sizes)
            weight_maps = np.tile(weights, (self.inputs_["z_maps"].shape[1], 1)).T
            est.fit(self.inputs_["z_maps"], w=weight_maps)
        else:
            est.fit(self.inputs_["z_maps"])

<<<<<<< HEAD
        results = {
            "p": est.params_["p"],
        }
=======
        est = pymare.estimators.Stouffers(input="z")
        est.fit(pymare_dset)
        est_summary = est.summary()
        results = {"z": est_summary.z, "p": est_summary.p}
>>>>>>> 5ab5e061
        return results


class WeightedLeastSquares(MetaEstimator):
    """
    Weighted least-squares meta-regression.

    Provides the weighted least-squares estimate of the fixed effects given
    known/assumed between-study variance tau^2.
    When tau^2 = 0 (default), the model is the standard inverse-weighted
    fixed-effects meta-regression.

    Parameters
    ----------
    tau2 : :obj:`float` or 1D :class:`numpy.ndarray`, optional
        Assumed/known value of tau^2. Must be >= 0. Default is 0.

    Notes
    -----
    Requires ``beta`` and ``varcope`` images.

    Warning
    -------
    All image-based meta-analysis estimators adopt an aggressive masking
    strategy, in which any voxels with a value of zero in any of the input maps
    will be removed from the analysis.

    References
    ----------
    * Brockwell, S. E., & Gordon, I. R. (2001). A comparison of statistical
      methods for meta-analysis. Statistics in Medicine, 20(6), 825–840.
      https://doi.org/10.1002/sim.650

    See also
    --------
    :class:`pymare.estimators.WeightedLeastSquares`:
        The PyMARE estimator called by this class.
    """

    _required_inputs = {"beta_maps": ("image", "beta"), "varcope_maps": ("image", "varcope")}

    def __init__(self, tau2=0, *args, **kwargs):
        super().__init__(*args, **kwargs)
        self.tau2 = tau2

    def _fit(self, dataset):
        pymare_dset = pymare.Dataset(y=self.inputs_["beta_maps"], v=self.inputs_["varcope_maps"])
        est = pymare.estimators.WeightedLeastSquares(tau2=self.tau2)
        est.fit_dataset(pymare_dset)
        est_summary = est.summary()
        results = {
            "tau2": est_summary.tau2,
            "z": est_summary.get_fe_stats()["z"],
            "p": est_summary.get_fe_stats()["p"],
            "est": est_summary.get_fe_stats()["est"],
        }
        return results


class DerSimonianLaird(MetaEstimator):
    """
    DerSimonian-Laird meta-regression estimator.

    Estimates the between-subject variance tau^2 using the DerSimonian-Laird
    (1986) method-of-moments approach.

    Notes
    -----
    Requires ``beta`` and ``varcope`` images.

    Warning
    -------
    All image-based meta-analysis estimators adopt an aggressive masking
    strategy, in which any voxels with a value of zero in any of the input maps
    will be removed from the analysis.

    References
    ----------
    * DerSimonian, R., & Laird, N. (1986). Meta-analysis in clinical trials.
      Controlled clinical trials, 7(3), 177-188.
    * Kosmidis, I., Guolo, A., & Varin, C. (2017). Improving the accuracy of
      likelihood-based inference in meta-analysis and meta-regression.
      Biometrika, 104(2), 489–496. https://doi.org/10.1093/biomet/asx001

    See also
    --------
    :class:`pymare.estimators.DerSimonianLaird`:
        The PyMARE estimator called by this class.
    """

    _required_inputs = {"beta_maps": ("image", "beta"), "varcope_maps": ("image", "varcope")}

    def __init__(self, *args, **kwargs):
        super().__init__(*args, **kwargs)

    def _fit(self, dataset):
        est = pymare.estimators.DerSimonianLaird()
        pymare_dset = pymare.Dataset(y=self.inputs_["beta_maps"], v=self.inputs_["varcope_maps"])
        est.fit_dataset(pymare_dset)
        est_summary = est.summary()
        results = {
            "tau2": est_summary.tau2,
            "z": est_summary.get_fe_stats()["z"],
            "p": est_summary.get_fe_stats()["p"],
            "est": est_summary.get_fe_stats()["est"],
        }
        return results


class Hedges(MetaEstimator):
    """
    Hedges meta-regression estimator.

    Estimates the between-subject variance tau^2 using the Hedges & Olkin (1985)
    approach.

    Notes
    -----
    Requires ``beta`` and ``varcope`` images.

    Warning
    -------
    All image-based meta-analysis estimators adopt an aggressive masking
    strategy, in which any voxels with a value of zero in any of the input maps
    will be removed from the analysis.

    References
    ----------
    * Hedges LV, Olkin I. 1985. Statistical Methods for Meta‐Analysis.

    See also
    --------
    :class:`pymare.estimators.Hedges`:
        The PyMARE estimator called by this class.
    """

    _required_inputs = {"beta_maps": ("image", "beta"), "varcope_maps": ("image", "varcope")}

    def __init__(self, *args, **kwargs):
        super().__init__(*args, **kwargs)

    def _fit(self, dataset):
        est = pymare.estimators.Hedges()
        pymare_dset = pymare.Dataset(y=self.inputs_["beta_maps"], v=self.inputs_["varcope_maps"])
        est.fit_dataset(pymare_dset)
        est_summary = est.summary()
        results = {
            "tau2": est_summary.tau2,
            "z": est_summary.get_fe_stats()["z"],
            "p": est_summary.get_fe_stats()["p"],
            "est": est_summary.get_fe_stats()["est"],
        }
        return results


class SampleSizeBasedLikelihood(MetaEstimator):
    """
    Likelihood-based estimator for estimates with known sample sizes but
    unknown sampling variances.

    Iteratively estimates the between-subject variance tau^2 and fixed effect
    betas using the specified likelihood-based estimator (ML or REML).

    Parameters
    ----------
    method : {'ml', 'reml'}, optional
        The estimation method to use.
        Either 'ml' (for maximum-likelihood) or 'reml'
        (restricted maximum-likelihood). Default is 'ml'.

    Notes
    -----
    Requires ``beta`` images and sample size from metadata.

    Homogeneity of sigma^2 across studies is assumed.
    The ML and REML solutions are obtained via SciPy’s scalar function
    minimizer (:func:`scipy.optimize.minimize`).
    Parameters to ``minimize()`` can be passed in as keyword arguments.

    Warning
    -------
    Likelihood-based estimators are not parallelized across voxels, so this
    method should not be used on full brains, unless you can submit your code
    to a job scheduler.

    All image-based meta-analysis estimators adopt an aggressive masking
    strategy, in which any voxels with a value of zero in any of the input maps
    will be removed from the analysis.

    See also
    --------
    :class:`pymare.estimators.SampleSizeBasedLikelihoodEstimator`:
        The PyMARE estimator called by this class.
    """

    _required_inputs = {
        "beta_maps": ("image", "beta"),
        "sample_sizes": ("metadata", "sample_sizes"),
    }

    def __init__(self, method="ml", *args, **kwargs):
        super().__init__(*args, **kwargs)
        self.method = method

    def _fit(self, dataset):
        sample_sizes = np.array([np.mean(n) for n in self.inputs_["sample_sizes"]])
        n_maps = np.tile(sample_sizes, (self.inputs_["beta_maps"].shape[1], 1)).T
        pymare_dset = pymare.Dataset(y=self.inputs_["beta_maps"], n=n_maps)
        est = pymare.estimators.SampleSizeBasedLikelihoodEstimator(method=self.method)
        est.fit_dataset(pymare_dset)
        est_summary = est.summary()
        results = {
            "tau2": est_summary.tau2,
            "z": est_summary.get_fe_stats()["z"],
            "p": est_summary.get_fe_stats()["p"],
            "est": est_summary.get_fe_stats()["est"],
        }
        return results


class VarianceBasedLikelihood(MetaEstimator):
    """
    A likelihood-based meta-analysis method for estimates with known variances.

    Iteratively estimates the between-subject variance tau^2 and fixed effect
    coefficients using the specified likelihood-based estimator (ML or REML).

    Parameters
    ----------
    method : {'ml', 'reml'}, optional
        The estimation method to use.
        Either 'ml' (for maximum-likelihood) or 'reml'
        (restricted maximum-likelihood). Default is 'ml'.

    Notes
    -----
    Requires ``beta`` and ``varcope`` images.

    The ML and REML solutions are obtained via SciPy’s scalar function
    minimizer (:func:`scipy.optimize.minimize`).
    Parameters to ``minimize()`` can be passed in as keyword arguments.

    Warning
    -------
    Likelihood-based estimators are not parallelized across voxels, so this
    method should not be used on full brains, unless you can submit your code
    to a job scheduler.

    All image-based meta-analysis estimators adopt an aggressive masking
    strategy, in which any voxels with a value of zero in any of the input maps
    will be removed from the analysis.

    References
    ----------
    * DerSimonian, R., & Laird, N. (1986). Meta-analysis in clinical trials.
      Controlled clinical trials, 7(3), 177-188.
    * Kosmidis, I., Guolo, A., & Varin, C. (2017). Improving the accuracy of
      likelihood-based inference in meta-analysis and meta-regression.
      Biometrika, 104(2), 489–496. https://doi.org/10.1093/biomet/asx001

    See also
    --------
    :class:`pymare.estimators.VarianceBasedLikelihoodEstimator`:
        The PyMARE estimator called by this class.
    """

    _required_inputs = {"beta_maps": ("image", "beta"), "varcope_maps": ("image", "varcope")}

    def __init__(self, method="ml", *args, **kwargs):
        super().__init__(*args, **kwargs)
        self.method = method

    def _fit(self, dataset):
        est = pymare.estimators.VarianceBasedLikelihoodEstimator(method=self.method)

        pymare_dset = pymare.Dataset(y=self.inputs_["beta_maps"], v=self.inputs_["varcope_maps"])
        est.fit_dataset(pymare_dset)
        est_summary = est.summary()
        results = {
            "tau2": est_summary.tau2,
            "z": est_summary.get_fe_stats()["z"],
            "p": est_summary.get_fe_stats()["p"],
            "est": est_summary.get_fe_stats()["est"],
        }
        return results


class PermutedOLS(MetaEstimator):
    r"""
    An analysis with permuted ordinary least squares (OLS), using nilearn.

    Parameters
    ----------
    two_sided : :obj:`bool`, optional
        If True, performs an unsigned t-test. Both positive and negative effects are considered;
        the null hypothesis is that the effect is zero. If False, only positive effects are
        considered as relevant. The null hypothesis is that the effect is zero or negative.
        Default is True.

    Notes
    -----
    Requires ``z`` images.

    Available correction methods: :func:`PermutedOLS.correct_fwe_montecarlo`

    Warning
    -------
    All image-based meta-analysis estimators adopt an aggressive masking
    strategy, in which any voxels with a value of zero in any of the input maps
    will be removed from the analysis.

    References
    ----------
    * Freedman, D., & Lane, D. (1983). A nonstochastic interpretation of reported significance
      levels. Journal of Business & Economic Statistics, 1(4), 292-298.

    See Also
    --------
    nilearn.mass_univariate.permuted_ols : The function used for this IBMA.
    """

    _required_inputs = {"z_maps": ("image", "z")}

    def __init__(self, two_sided=True, *args, **kwargs):
        super().__init__(*args, **kwargs)
        self.two_sided = two_sided
        self.parameters_ = {}

    def _fit(self, dataset):
        # Use intercept as explanatory variable
        self.parameters_["tested_vars"] = np.ones((self.inputs_["z_maps"].shape[0], 1))
        self.parameters_["confounding_vars"] = None

        _, t_map, _ = permuted_ols(
            self.parameters_["tested_vars"],
            self.inputs_["z_maps"],
            confounding_vars=self.parameters_["confounding_vars"],
            model_intercept=False,  # modeled by tested_vars
            n_perm=0,
            two_sided_test=self.two_sided,
            random_state=42,
            n_jobs=1,
            verbose=0,
        )

        # Convert t to z, preserving signs
        dof = self.parameters_["tested_vars"].shape[0] - self.parameters_["tested_vars"].shape[1]
        z_map = t_to_z(t_map, dof)
        images = {"t": t_map, "z": z_map}
        return images

    def correct_fwe_montecarlo(self, result, n_iters=10000, n_cores=-1):
        """
        Perform FWE correction using the max-value permutation method.
        Only call this method from within a Corrector.

        Parameters
        ----------
        result : :obj:`nimare.results.MetaResult`
            Result object from an ALE meta-analysis.
        n_iters : :obj:`int`, optional
            The number of iterations to run in estimating the null distribution.
            Default is 10000.
        n_cores : :obj:`int`, optional
            Number of cores to use for parallelization.
            If <=0, defaults to using all available cores. Default is -1.

        Returns
        -------
        images : :obj:`dict`
            Dictionary of 1D arrays corresponding to masked images generated by
            the correction procedure. The following arrays are generated by
            this method: 'z_vthresh', 'p_level-voxel', 'z_level-voxel', and
            'logp_level-cluster'.

        See Also
        --------
        nimare.correct.FWECorrector : The Corrector from which to call this method.
        nilearn.mass_univariate.permuted_ols : The function used for this IBMA.

        Examples
        --------
        >>> meta = PermutedOLS()
        >>> result = meta.fit(dset)
        >>> corrector = FWECorrector(method='montecarlo',
                                     n_iters=5, n_cores=1)
        >>> cresult = corrector.transform(result)
        """
        n_cores = self._check_ncores(n_cores)

        log_p_map, t_map, _ = permuted_ols(
            self.parameters_["tested_vars"],
            self.inputs_["z_maps"],
            confounding_vars=self.parameters_["confounding_vars"],
            model_intercept=False,  # modeled by tested_vars
            n_perm=n_iters,
            two_sided_test=self.two_sided,
            random_state=42,
            n_jobs=n_cores,
            verbose=0,
        )

        # Fill complete maps
        p_map = np.power(10.0, -log_p_map)

        # Convert p to z, preserving signs
        sign = np.sign(t_map)
        sign[sign == 0] = 1
        z_map = p_to_z(p_map, tail="two") * sign
        images = {"logp_level-voxel": log_p_map, "z_level-voxel": z_map}
        return images<|MERGE_RESOLUTION|>--- conflicted
+++ resolved
@@ -52,19 +52,11 @@
         super().__init__(*args, **kwargs)
 
     def _fit(self, dataset):
-<<<<<<< HEAD
         est = pymare.estimators.FisherCombinationTest()
         est.fit(self.inputs_["z_maps"])
         results = {
             "p": est.params_["p"],
         }
-=======
-        pymare_dset = pymare.Dataset(y=self.inputs_["z_maps"])
-        est = pymare.estimators.Fishers(input="z")
-        est.fit(pymare_dset)
-        est_summary = est.summary()
-        results = {"z": est_summary.z, "p": est_summary.p}
->>>>>>> 5ab5e061
         return results
 
 
@@ -126,16 +118,9 @@
         else:
             est.fit(self.inputs_["z_maps"])
 
-<<<<<<< HEAD
         results = {
             "p": est.params_["p"],
         }
-=======
-        est = pymare.estimators.Stouffers(input="z")
-        est.fit(pymare_dset)
-        est_summary = est.summary()
-        results = {"z": est_summary.z, "p": est_summary.p}
->>>>>>> 5ab5e061
         return results
 
 
