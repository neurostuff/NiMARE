"""CBMA methods from the multilevel kernel density analysis (MKDA) family."""
import logging

import nibabel as nib
import numpy as np
import sparse
from joblib import Parallel, delayed
from pymare.stats import fdr
from scipy import ndimage
from scipy.stats import chi2
from tqdm.auto import tqdm

<<<<<<< HEAD
from nimare import _version, references
from nimare.due import due
=======
>>>>>>> 87c3ce30
from nimare.meta.cbma.base import CBMAEstimator, PairwiseCBMAEstimator
from nimare.meta.kernel import KDAKernel, MKDAKernel
from nimare.meta.utils import _calculate_cluster_measures
from nimare.stats import null_to_p, one_way, two_way
from nimare.transforms import p_to_z
from nimare.utils import _check_ncores, tqdm_joblib, use_memmap, vox2mm

LGR = logging.getLogger(__name__)
__version__ = _version.get_versions()["version"]


class MKDADensity(CBMAEstimator):
    r"""Multilevel kernel density analysis- Density analysis.

    The MKDA density method was originally introduced in :footcite:t:`wager2007meta`.

    .. versionchanged:: 0.0.12

        - Use a 4D sparse array for modeled activation maps.

    Parameters
    ----------
    kernel_transformer : :obj:`~nimare.meta.kernel.KernelTransformer`, optional
        Kernel with which to convolve coordinates from dataset. Default is
        :class:`~nimare.meta.kernel.MKDAKernel`.
    null_method : {"approximate", "montecarlo"}, optional
        Method by which to determine uncorrected p-values. The available options are

        ======================= =================================================================
        "approximate" (default) Build a histogram of summary-statistic values and their
                                expected frequencies under the assumption of random spatial
                                associated between studies, via a weighted convolution.

                                This method is much faster, but slightly less accurate.
        "montecarlo"            Perform a large number of permutations, in which the coordinates
                                in the studies are randomly drawn from the Estimator's brain mask
                                and the full set of resulting summary-statistic values are
                                incorporated into a null distribution (stored as a histogram for
                                memory reasons).

                                This method is must slower, and is only slightly more accurate.
        ======================= =================================================================

    n_iters : int, optional
        Number of iterations to use to define the null distribution.
        This is only used if ``null_method=="montecarlo"``.
        Default is 10000.
    n_cores : :obj:`int`, optional
        Number of cores to use for parallelization.
        This is only used if ``null_method=="montecarlo"``.
        If <=0, defaults to using all available cores.
        Default is 1.
    **kwargs
        Keyword arguments. Arguments for the kernel_transformer can be assigned
        here, with the prefix '\kernel__' in the variable name.

    Attributes
    ----------
    masker : :class:`~nilearn.input_data.NiftiMasker` or similar
        Masker object.
    inputs_ : :obj:`dict`
        Inputs to the Estimator. For CBMA estimators, there is only one key: coordinates.
        This is an edited version of the dataset's coordinates DataFrame.
    null_distributions_ : :obj:`dict` of :class:`numpy.ndarray`
        Null distributions for the uncorrected summary-statistic-to-p-value conversion and any
        multiple-comparisons correction methods.
        Entries are added to this attribute if and when the corresponding method is applied.

        If ``null_method == "approximate"``:

            -   ``histogram_means``: Array of mean value per experiment.
            -   ``histogram_bins``: Array of bin centers for the null distribution histogram,
                ranging from zero to the maximum possible summary statistic value for the Dataset.
            -   ``histweights_corr-none_method-approximate``: Array of weights for the null
                distribution histogram, with one value for each bin in ``histogram_bins``.

        If ``null_method == "montecarlo"``:

            -   ``histogram_bins``: Array of bin centers for the null distribution histogram,
                ranging from zero to the maximum possible summary statistic value for the Dataset.
            -   ``histweights_corr-none_method-montecarlo``: Array of weights for the null
                distribution histogram, with one value for each bin in ``histogram_bins``.
                These values are derived from the full set of summary statistics from each
                iteration of the Monte Carlo procedure.
            -   ``histweights_level-voxel_corr-fwe_method-montecarlo``: Array of weights for the
                voxel-level FWE-correction null distribution, with one value for each bin in
                ``histogram_bins``. These values are derived from the maximum summary statistic
                from each iteration of the Monte Carlo procedure.

        If :meth:`correct_fwe_montecarlo` is applied:

            -   ``values_level-voxel_corr-fwe_method-montecarlo``: The maximum summary statistic
                value from each Monte Carlo iteration. An array of shape (n_iters,).
            -   ``values_desc-size_level-cluster_corr-fwe_method-montecarlo``: The maximum cluster
                size from each Monte Carlo iteration. An array of shape (n_iters,).
            -   ``values_desc-mass_level-cluster_corr-fwe_method-montecarlo``: The maximum cluster
                mass from each Monte Carlo iteration. An array of shape (n_iters,).

    Notes
    -----
    The MKDA density algorithm is also implemented in MATLAB at
    https://github.com/canlab/Canlab_MKDA_MetaAnalysis.

    Available correction methods: :func:`MKDADensity.correct_fwe_montecarlo`

    References
    ----------
    .. footbibliography::
    """

    def __init__(
        self,
        kernel_transformer=MKDAKernel,
        null_method="approximate",
        n_iters=10000,
        n_cores=1,
        **kwargs,
    ):
        if not (isinstance(kernel_transformer, MKDAKernel) or kernel_transformer == MKDAKernel):
            LGR.warning(
                f"The KernelTransformer being used ({kernel_transformer}) is not optimized "
                f"for the {type(self).__name__} algorithm. "
                "Expect suboptimal performance and beware bugs."
            )

        # Add kernel transformer attribute and process keyword arguments
        super().__init__(kernel_transformer=kernel_transformer, **kwargs)
        self.null_method = null_method
        self.n_iters = n_iters
        self.n_cores = _check_ncores(n_cores)
        self.dataset = None

    def _generate_description(self):
        """Generate a description of the fitted Estimator.

        Returns
        -------
        str
            Description of the Estimator.
        """
        if self.null_method == "montecarlo":
            null_method_str = (
                "a Monte Carlo-based null distribution, in which dataset coordinates were "
                "randomly drawn from the analysis mask and the full set of ALE values were "
                f"retained, using {self.n_iters} iterations"
            )
        else:
            null_method_str = "an approximate null distribution"

        description = (
            "A multilevel kernel density (MKDA) meta-analysis \\citep{wager2007meta} was "
            "performed was performed with NiMARE "
            f"{__version__} "
            "(RRID:SCR_017398; \\citealt{Salo2022}), using a(n) "
            f"{self.kernel_transformer.__class__.__name__} kernel. "
            f"{self.kernel_transformer._generate_description()} "
            f"Summary statistics (OF values) were converted to p-values using {null_method_str}. "
            f"The input dataset included {self.inputs_['coordinates'].shape[0]} foci from "
            f"{len(self.inputs_['id'])} experiments."
        )
        return description

    def _compute_weights(self, ma_values):
        """Determine experiment-wise weights per the conventional MKDA approach."""
        # TODO: Incorporate sample-size and inference metadata extraction and
        # merging into df.
        # This will need to be distinct from the kernel_transformer-based kind
        # done in CBMAEstimator._preprocess_input
        ids_df = self.inputs_["coordinates"].groupby("id").first()

        n_exp = len(ids_df)

        # Default to unit weighting for missing inference or sample size
        if "inference" not in ids_df.columns:
            ids_df["inference"] = "rfx"
        if "sample_size" not in ids_df.columns:
            ids_df["sample_size"] = 1.0

        n = ids_df["sample_size"].astype(float).values
        inf = ids_df["inference"].map({"ffx": 0.75, "rfx": 1.0}).values

        weight_vec = n_exp * ((np.sqrt(n) * inf) / np.sum(np.sqrt(n) * inf))
        weight_vec = weight_vec[:, None]

        assert weight_vec.shape[0] == ma_values.shape[0]
        return weight_vec

    def _compute_summarystat_est(self, ma_values):
        ma_values = ma_values.reshape((ma_values.shape[0], -1))
        stat_values = ma_values.T.dot(self.weight_vec_)

        if isinstance(ma_values, sparse._coo.core.COO):
            # NOTE: This may not work correctly with a non-NiftiMasker.
            mask_data = self.masker.mask_img.get_fdata().astype(bool)

            stat_values = stat_values[mask_data.reshape(-1)].ravel()
            # This is used by _compute_null_approximate
            self.__n_mask_voxels = stat_values.shape[0]
        else:
            # np.array type is used by _compute_null_reduced_montecarlo
            stat_values = stat_values.ravel()

        return stat_values

    def _determine_histogram_bins(self, ma_maps):
        """Determine histogram bins for null distribution methods.

        Parameters
        ----------
        ma_maps : :obj:`sparse._coo.core.COO`
            MA maps.
            The ma_maps can be a 4d sparse array of MA maps,

        Notes
        -----
        This method adds two entries to the null_distributions_ dict attribute: "histogram_bins",
        and "histogram_means" only if ``null_method == "approximate"``.
        """
        if not isinstance(ma_maps, sparse._coo.core.COO):
            raise ValueError(f"Unsupported data type '{type(ma_maps)}'")

        n_exp = ma_maps.shape[0]
        prop_active = np.zeros(n_exp)
        data = ma_maps.data
        coords = ma_maps.coords
        for exp_idx in range(n_exp):
            # The first column of coords is the fourth dimension of the dense array
            study_ma_values = data[coords[0, :] == exp_idx]

            n_nonzero_voxels = study_ma_values.shape[0]
            n_zero_voxels = self.__n_mask_voxels - n_nonzero_voxels

            prop_active[exp_idx] = np.mean(np.hstack([study_ma_values, np.zeros(n_zero_voxels)]))

        self.null_distributions_["histogram_bins"] = np.arange(len(prop_active) + 1, step=1)

        if self.null_method.startswith("approximate"):
            # To speed things up in _compute_null_approximate, we save the means too,
            self.null_distributions_["histogram_means"] = prop_active

    def _compute_null_approximate(self, ma_maps):
        """Compute uncorrected null distribution using approximate solution.

        Parameters
        ----------
        ma_maps
            Modeled activation maps. Unused for this estimator.

        Notes
        -----
        This method adds one entry to the null_distributions_ dict attribute: "histogram_weights".
        """
        assert "histogram_means" in self.null_distributions_.keys()

        # MKDA maps are binary, so we only have k + 1 bins in the final
        # histogram, where k is the number of studies. We can analytically
        # compute the null distribution by convolution.
        # prop_active contains the mean value per experiment
        prop_active = self.null_distributions_["histogram_means"]

        ss_hist = 1.0
        for exp_prop in prop_active:
            ss_hist = np.convolve(ss_hist, [1 - exp_prop, exp_prop])

        self.null_distributions_["histweights_corr-none_method-approximate"] = ss_hist


class MKDAChi2(PairwiseCBMAEstimator):
    r"""Multilevel kernel density analysis- Chi-square analysis.

    The MKDA chi-square method was originally introduced in :footcite:t:`wager2007meta`.

    .. versionchanged:: 0.0.12

        - Use a 4D sparse array for modeled activation maps.

    .. versionchanged:: 0.0.8

        * [REF] Use saved MA maps, when available.

    Parameters
    ----------
    kernel_transformer : :obj:`~nimare.meta.kernel.KernelTransformer`, optional
        Kernel with which to convolve coordinates from dataset. Default is
        :class:`~nimare.meta.kernel.MKDAKernel`.
    prior : float, optional
        Uniform prior probability of each feature being active in a map in
        the absence of evidence from the map. Default: 0.5
    **kwargs
        Keyword arguments. Arguments for the kernel_transformer can be assigned
        here, with the prefix '\kernel__' in the variable name.

    Attributes
    ----------
    masker : :class:`~nilearn.input_data.NiftiMasker` or similar
        Masker object.
    inputs_ : :obj:`dict`
        Inputs to the Estimator. For CBMA estimators, there is only one key: coordinates.
        This is an edited version of the dataset's coordinates DataFrame.
    null_distributions_ : :obj:`dict` of :class:`numpy.ndarray`
        Null distributions for any multiple-comparisons correction methods.

        .. important::
            MKDAChi2 does not retain uncorrected summary-statistic-to-p null distributions,
            since the summary statistic in this case is the chi-squared value, which has an
            established null distribution.

        Entries are added to this attribute if and when the corresponding method is applied.

        If :meth:`correct_fwe_montecarlo` is applied:

            -   ``values_desc-pAgF_level-voxel_corr-fwe_method-montecarlo``: The maximum
                chi-squared value from the p(A|F) one-way chi-squared test from each Monte Carlo
                iteration. An array of shape (n_iters,).
            -   ``values_desc-pAgFsize_level-cluster_corr-fwe_method-montecarlo``: The maximum
                cluster size value from the p(A|F) one-way chi-squared test from each Monte Carlo
                iteration. An array of shape (n_iters,).
            -   ``values_desc-pAgFmass_level-cluster_corr-fwe_method-montecarlo``: The maximum
                cluster mass value from the p(A|F) one-way chi-squared test from each Monte Carlo
                iteration. An array of shape (n_iters,).
            -   ``values_desc-pFgA_level-voxel_corr-fwe_method-montecarlo``: The maximum
                chi-squared value from the p(F|A) two-way chi-squared test from each Monte Carlo
                iteration. An array of shape (n_iters,).
            -   ``values_desc-pFgAsize_level-cluster_corr-fwe_method-montecarlo``: The maximum
                cluster size value from the p(F|A) two-way chi-squared test from each Monte Carlo
                iteration. An array of shape (n_iters,).
            -   ``values_desc-pFgAmass_level-cluster_corr-fwe_method-montecarlo``: The maximum
                cluster mass value from the p(F|A) two-way chi-squared test from each Monte Carlo
                iteration. An array of shape (n_iters,).

    Notes
    -----
    The MKDA Chi-square algorithm was originally implemented as part of the Neurosynth Python
    library (https://github.com/neurosynth/neurosynth).

    Available correction methods: :meth:`MKDAChi2.correct_fwe_montecarlo`,
    :meth:`MKDAChi2.correct_fdr_indep`.

    References
    ----------
    .. footbibliography::
    """

    def __init__(self, kernel_transformer=MKDAKernel, prior=0.5, **kwargs):
        if not (isinstance(kernel_transformer, MKDAKernel) or kernel_transformer == MKDAKernel):
            LGR.warning(
                f"The KernelTransformer being used ({kernel_transformer}) is not optimized "
                f"for the {type(self).__name__} algorithm. "
                "Expect suboptimal performance and beware bugs."
            )

        # Add kernel transformer attribute and process keyword arguments
        super().__init__(kernel_transformer=kernel_transformer, **kwargs)

        self.prior = prior

    def _generate_description(self):
        description = (
            "A multilevel kernel density chi-squared analysis \\citep{wager2007meta} was "
            "performed according to the same procedure as implemented in Neurosynth with NiMARE "
            f"{__version__} "
            "(RRID:SCR_017398; \\citealt{Salo2022}), "
            f"using a(n) {self.kernel_transformer.__class__.__name__} kernel. "
            f"{self.kernel_transformer._generate_description()} "
            "This analysis calculated several measures. "
            "The first dataset was evaluated for consistency of activation via a one-way "
            "chi-square test. "
            f"The first input dataset included {self.inputs_['coordinates1'].shape[0]} foci from "
            f"{len(self.inputs_['id1'])} experiments. "
            f"The second input dataset included {self.inputs_['coordinates2'].shape[0]} foci from "
            f"{len(self.inputs_['id2'])} experiments."
        )

        return description

    @use_memmap(LGR, n_files=2)
    def _fit(self, dataset1, dataset2):
        self.dataset1 = dataset1
        self.dataset2 = dataset2
        self.masker = self.masker or dataset1.masker
        self.null_distributions_ = {}

        # Generate MA maps and calculate count variables for first dataset
        ma_maps1 = self._collect_ma_maps(
            maps_key="ma_maps1",
            coords_key="coordinates1",
        )
        n_selected = ma_maps1.shape[0]
        n_selected_active_voxels = ma_maps1.sum(axis=0)

        if isinstance(n_selected_active_voxels, sparse._coo.core.COO):
            # NOTE: This may not work correctly with a non-NiftiMasker.
            mask_data = self.masker.mask_img.get_fdata().astype(bool)

            # Indexing the sparse array is slow, perform masking in the dense array
            n_selected_active_voxels = n_selected_active_voxels.todense().reshape(-1)
            n_selected_active_voxels = n_selected_active_voxels[mask_data.reshape(-1)]

        del ma_maps1

        # Generate MA maps and calculate count variables for second dataset
        ma_maps2 = self._collect_ma_maps(
            maps_key="ma_maps2",
            coords_key="coordinates2",
        )
        n_unselected = ma_maps2.shape[0]
        n_unselected_active_voxels = ma_maps2.sum(axis=0)
        if isinstance(n_unselected_active_voxels, sparse._coo.core.COO):
            n_unselected_active_voxels = n_unselected_active_voxels.todense().reshape(-1)
            n_unselected_active_voxels = n_unselected_active_voxels[mask_data.reshape(-1)]

        del ma_maps2

        n_mappables = n_selected + n_unselected

        # Nomenclature for variables below: p = probability,
        # F = feature present, g = given, U = unselected, A = activation.
        # So, e.g., pAgF = p(A|F) = probability of activation
        # in a voxel if we know that the feature is present in a study.
        pF = n_selected / n_mappables
        pA = np.array(
            (n_selected_active_voxels + n_unselected_active_voxels) / n_mappables
        ).squeeze()

        del n_mappables

        # Conditional probabilities
        pAgF = n_selected_active_voxels / n_selected
        pAgU = n_unselected_active_voxels / n_unselected
        pFgA = pAgF * pF / pA

        del pF

        # Recompute conditionals with uniform prior
        pAgF_prior = self.prior * pAgF + (1 - self.prior) * pAgU
        pFgA_prior = pAgF * self.prior / pAgF_prior

        # One-way chi-square test for consistency of activation
        pAgF_chi2_vals = one_way(np.squeeze(n_selected_active_voxels), n_selected)
        pAgF_p_vals = chi2.sf(pAgF_chi2_vals, 1)
        pAgF_sign = np.sign(n_selected_active_voxels - np.mean(n_selected_active_voxels))
        pAgF_z = p_to_z(pAgF_p_vals, tail="two") * pAgF_sign

        del pAgF_sign

        # Two-way chi-square for specificity of activation
        cells = np.squeeze(
            np.array(
                [
                    [n_selected_active_voxels, n_unselected_active_voxels],
                    [
                        n_selected - n_selected_active_voxels,
                        n_unselected - n_unselected_active_voxels,
                    ],
                ]
            ).T
        )

        del n_selected, n_unselected

        pFgA_chi2_vals = two_way(cells)

        del n_selected_active_voxels, n_unselected_active_voxels

        eps = np.spacing(1)
        pFgA_p_vals = chi2.sf(pFgA_chi2_vals, 1)
        pFgA_p_vals[pFgA_p_vals < eps] = eps
        pFgA_sign = np.sign(pAgF - pAgU).ravel()
        pFgA_z = p_to_z(pFgA_p_vals, tail="two") * pFgA_sign

        del pFgA_sign, pAgU

        maps = {
            "prob_desc-A": pA,
            "prob_desc-AgF": pAgF,
            "prob_desc-FgA": pFgA,
            ("prob_desc-AgF_given_pF=%0.2f" % self.prior): pAgF_prior,
            ("prob_desc-FgA_given_pF=%0.2f" % self.prior): pFgA_prior,
            "z_desc-consistency": pAgF_z,
            "z_desc-specificity": pFgA_z,
            "chi2_desc-consistency": pAgF_chi2_vals,
            "chi2_desc-specificity": pFgA_chi2_vals,
            "p_desc-consistency": pAgF_p_vals,
            "p_desc-specificity": pFgA_p_vals,
        }
<<<<<<< HEAD
        description = self._generate_description()

        return images, description
=======
        return maps, {}
>>>>>>> 87c3ce30

    def _run_fwe_permutation(self, iter_xyz1, iter_xyz2, iter_df1, iter_df2, conn, voxel_thresh):
        """Run a single permutation of the Monte Carlo FWE correction procedure.

        Parameters
        ----------
        iter_xyz1, iter_xyz2 : :obj:`numpy.ndarray`
            Random coordinates for the permutation.
        iter_df1, iter_df2 : :obj:`pandas.DataFrame`
            DataFrames with as many rows as there are coordinates in each of the two datasets,
            to be filled in with random coordinates for the permutation.
        conn : :obj:`numpy.ndarray` of shape (3, 3, 3)
            Connectivity matrix for defining clusters.
        voxel_thresh : :obj:`float`
            Uncorrected summary-statistic thresholded for defining clusters.

        Returns
        -------
        pAgF_max_chi2_value : :obj:`float`
            Forward inference maximum chi-squared value, for voxel-level FWE correction.
        pAgF_max_size : :obj:`float`
            Forward inference maximum cluster size, for cluster-level FWE correction.
        pAgF_max_mass : :obj:`float`
            Forward inference maximum cluster mass, for cluster-level FWE correction.
        pFgA_max_chi2_value : :obj:`float`
            Reverse inference maximum chi-squared value, for voxel-level FWE correction.
        pFgA_max_size : :obj:`float`
            Reverse inference maximum cluster size, for cluster-level FWE correction.
        pFgA_max_mass : :obj:`float`
            Reverse inference maximum cluster mass, for cluster-level FWE correction.
        """
        # Not sure if joblib will automatically use a copy of the object, but I'll make a copy to
        # be safe.
        iter_df1 = iter_df1.copy()
        iter_df2 = iter_df2.copy()

        iter_xyz1 = np.squeeze(iter_xyz1)
        iter_xyz2 = np.squeeze(iter_xyz2)
        iter_df1[["x", "y", "z"]] = iter_xyz1
        iter_df2[["x", "y", "z"]] = iter_xyz2

        # Generate MA maps and calculate count variables for first dataset
        temp_ma_maps1 = self.kernel_transformer.transform(
            iter_df1, self.masker, return_type="sparse"
        )
        n_selected = temp_ma_maps1.shape[0]
        n_selected_active_voxels = temp_ma_maps1.sum(axis=0)

        if isinstance(n_selected_active_voxels, sparse._coo.core.COO):
            # NOTE: This may not work correctly with a non-NiftiMasker.
            mask_data = self.masker.mask_img.get_fdata().astype(bool)

            # Indexing the sparse array is slow, perform masking in the dense array
            n_selected_active_voxels = n_selected_active_voxels.todense().reshape(-1)
            n_selected_active_voxels = n_selected_active_voxels[mask_data.reshape(-1)]

        del temp_ma_maps1

        # Generate MA maps and calculate count variables for second dataset
        temp_ma_maps2 = self.kernel_transformer.transform(
            iter_df2, self.masker, return_type="sparse"
        )
        n_unselected = temp_ma_maps2.shape[0]
        n_unselected_active_voxels = temp_ma_maps2.sum(axis=0)
        if isinstance(n_unselected_active_voxels, sparse._coo.core.COO):
            n_unselected_active_voxels = n_unselected_active_voxels.todense().reshape(-1)
            n_unselected_active_voxels = n_unselected_active_voxels[mask_data.reshape(-1)]

        del temp_ma_maps2

        # Currently unused conditional probabilities
        # pAgF = n_selected_active_voxels / n_selected
        # pAgU = n_unselected_active_voxels / n_unselected

        # One-way chi-square test for consistency of activation
        pAgF_chi2_vals = one_way(np.squeeze(n_selected_active_voxels), n_selected)

        # Voxel-level inference
        pAgF_max_chi2_value = np.max(np.abs(pAgF_chi2_vals))

        # Cluster-level inference
        pAgF_chi2_map = self.masker.inverse_transform(pAgF_chi2_vals).get_fdata()
        pAgF_max_size, pAgF_max_mass = _calculate_cluster_measures(
            pAgF_chi2_map, voxel_thresh, conn, tail="two"
        )

        # Two-way chi-square for specificity of activation
        cells = np.squeeze(
            np.array(
                [
                    [n_selected_active_voxels, n_unselected_active_voxels],
                    [
                        n_selected - n_selected_active_voxels,
                        n_unselected - n_unselected_active_voxels,
                    ],
                ]
            ).T
        )
        pFgA_chi2_vals = two_way(cells)

        # Voxel-level inference
        pFgA_max_chi2_value = np.max(np.abs(pFgA_chi2_vals))

        # Cluster-level inference
        pFgA_chi2_map = self.masker.inverse_transform(pFgA_chi2_vals).get_fdata()
        pFgA_max_size, pFgA_max_mass = _calculate_cluster_measures(
            pFgA_chi2_map, voxel_thresh, conn, tail="two"
        )

        return (
            pAgF_max_chi2_value,
            pAgF_max_size,
            pAgF_max_mass,
            pFgA_max_chi2_value,
            pFgA_max_size,
            pFgA_max_mass,
        )

    def _apply_correction(self, stat_values, voxel_thresh, vfwe_null, csfwe_null, cmfwe_null):
        """Apply different kinds of FWE correction to statistical value matrix.

        Parameters
        ----------
        stat_values : :obj:`numpy.ndarray`
            1D array of summary-statistic values.
        voxel_thresh : :obj:`float`
            Summary statistic threshold for defining clusters.
        vfwe_null, csfwe_null, cmfwe_null : :obj:`numpy.ndarray`
            Null distributions for FWE correction.

        Returns
        -------
        p_vfwe_values, p_csfwe_values, p_cmfwe_values : :obj:`numpy.ndarray`
            1D arrays of FWE-corrected p-values.
        """
        eps = np.spacing(1)

        # Define connectivity matrix for cluster labeling
        conn = ndimage.generate_binary_structure(3, 2)

        # Voxel-level FWE
        p_vfwe_values = null_to_p(np.abs(stat_values), vfwe_null, tail="upper")

        # Crop p-values of 0 or 1 to nearest values that won't evaluate to 0 or 1.
        # Prevents inf z-values.
        p_vfwe_values[p_vfwe_values < eps] = eps
        p_vfwe_values[p_vfwe_values > (1.0 - eps)] = 1.0 - eps

        # Cluster-level FWE
        # Extract the summary statistics in voxel-wise (3D) form, threshold, and cluster-label
        stat_map_thresh = self.masker.inverse_transform(stat_values).get_fdata()

        stat_map_thresh[np.abs(stat_map_thresh) <= voxel_thresh] = 0

        # Label positive and negative clusters separately
        labeled_matrix = np.empty(stat_map_thresh.shape, int)
        labeled_matrix, _ = ndimage.label(stat_map_thresh > 0, conn)
        n_positive_clusters = np.max(labeled_matrix)
        temp_labeled_matrix, _ = ndimage.label(stat_map_thresh < 0, conn)
        temp_labeled_matrix[temp_labeled_matrix > 0] += n_positive_clusters
        labeled_matrix = labeled_matrix + temp_labeled_matrix
        del temp_labeled_matrix

        cluster_labels, idx, cluster_sizes = np.unique(
            labeled_matrix,
            return_inverse=True,
            return_counts=True,
        )
        assert cluster_labels[0] == 0

        # Cluster mass-based inference
        cluster_masses = np.zeros(cluster_labels.shape)
        for i_val in cluster_labels:
            if i_val == 0:
                cluster_masses[i_val] = 0

            cluster_mass = np.sum(np.abs(stat_map_thresh[labeled_matrix == i_val]) - voxel_thresh)
            cluster_masses[i_val] = cluster_mass

        p_cmfwe_vals = null_to_p(cluster_masses, cmfwe_null, tail="upper")
        p_cmfwe_map = p_cmfwe_vals[np.reshape(idx, labeled_matrix.shape)]

        p_cmfwe_values = np.squeeze(
            self.masker.transform(nib.Nifti1Image(p_cmfwe_map, self.masker.mask_img.affine))
        )

        # Cluster size-based inference
        cluster_sizes[0] = 0  # replace background's "cluster size" with zeros
        p_csfwe_vals = null_to_p(cluster_sizes, csfwe_null, tail="upper")
        p_csfwe_map = p_csfwe_vals[np.reshape(idx, labeled_matrix.shape)]
        p_csfwe_values = np.squeeze(
            self.masker.transform(nib.Nifti1Image(p_csfwe_map, self.masker.mask_img.affine))
        )

        return p_vfwe_values, p_csfwe_values, p_cmfwe_values

    def correct_fwe_montecarlo(self, result, voxel_thresh=0.001, n_iters=5000, n_cores=1):
        """Perform FWE correction using the max-value permutation method.

        Only call this method from within a Corrector.

        .. versionchanged:: 0.0.12

            Include cluster level-corrected results in Monte Carlo null method.

        Parameters
        ----------
        result : :obj:`~nimare.results.MetaResult`
            Result object from a KDA meta-analysis.
        n_iters : :obj:`int`, optional
            Number of iterations to build the vFWE null distribution.
            Default is 5000.
        n_cores : :obj:`int`, optional
            Number of cores to use for parallelization.
            If <=0, defaults to using all available cores. Default is 1.

        Returns
        -------
        maps : :obj:`dict`
            Dictionary of 1D arrays corresponding to masked maps generated by
            the correction procedure. The following arrays are generated by
            this method:

            -   ``p_desc-consistency_level-voxel``: Voxel-level FWE-corrected p-values from the
                consistency/forward inference analysis.
            -   ``z_desc-consistency_level-voxel``: Voxel-level FWE-corrected z-values from the
                consistency/forward inference analysis.
            -   ``logp_desc-consistency_level-voxel``: Voxel-level FWE-corrected -log10 p-values
                from the consistency/forward inference analysis.
            -   ``p_desc-consistencyMass_level-cluster``: Cluster-level FWE-corrected p-values
                from the consistency/forward inference analysis, using cluster mass.
            -   ``z_desc-consistencyMass_level-cluster``: Cluster-level FWE-corrected z-values
                from the consistency/forward inference analysis, using cluster mass.
            -   ``logp_desc-consistencyMass_level-cluster``: Cluster-level FWE-corrected -log10
                p-values from the consistency/forward inference analysis, using cluster mass.
            -   ``p_desc-consistencySize_level-cluster``: Cluster-level FWE-corrected p-values
                from the consistency/forward inference analysis, using cluster size.
            -   ``z_desc-consistencySize_level-cluster``: Cluster-level FWE-corrected z-values
                from the consistency/forward inference analysis, using cluster size.
            -   ``logp_desc-consistencySize_level-cluster``: Cluster-level FWE-corrected -log10
                p-values from the consistency/forward inference analysis, using cluster size.
            -   ``p_desc-specificity_level-voxel``: Voxel-level FWE-corrected p-values from the
                specificity/reverse inference analysis.
            -   ``z_desc-specificity_level-voxel``: Voxel-level FWE-corrected z-values from the
                specificity/reverse inference analysis.
            -   ``logp_desc-specificity_level-voxel``: Voxel-level FWE-corrected -log10 p-values
                from the specificity/reverse inference analysis.
            -   ``p_desc-specificityMass_level-cluster``: Cluster-level FWE-corrected p-values
                from the specificity/reverse inference analysis, using cluster mass.
            -   ``z_desc-specificityMass_level-cluster``: Cluster-level FWE-corrected z-values
                from the specificity/reverse inference analysis, using cluster mass.
            -   ``logp_desc-specificityMass_level-cluster``: Cluster-level FWE-corrected -log10
                p-values from the specificity/reverse inference analysis, using cluster mass.
            -   ``p_desc-specificitySize_level-cluster``: Cluster-level FWE-corrected p-values
                from the specificity/reverse inference analysis, using cluster size.
            -   ``z_desc-specificitySize_level-cluster``: Cluster-level FWE-corrected z-values
                from the specificity/reverse inference analysis, using cluster size.
            -   ``logp_desc-specificitySize_level-cluster``: Cluster-level FWE-corrected -log10
                p-values from the specificity/reverse inference analysis, using cluster size.

        Notes
        -----
        This method adds six new keys to the ``null_distributions_`` attribute:

            -   ``values_desc-pAgF_level-voxel_corr-fwe_method-montecarlo``: The maximum
                chi-squared value from the p(A|F) one-way chi-squared test from each Monte Carlo
                iteration. An array of shape (n_iters,).
            -   ``values_desc-pAgFsize_level-cluster_corr-fwe_method-montecarlo``: The maximum
                cluster size value from the p(A|F) one-way chi-squared test from each Monte Carlo
                iteration. An array of shape (n_iters,).
            -   ``values_desc-pAgFmass_level-cluster_corr-fwe_method-montecarlo``: The maximum
                cluster mass value from the p(A|F) one-way chi-squared test from each Monte Carlo
                iteration. An array of shape (n_iters,).
            -   ``values_desc-pFgA_level-voxel_corr-fwe_method-montecarlo``: The maximum
                chi-squared value from the p(F|A) two-way chi-squared test from each Monte Carlo
                iteration. An array of shape (n_iters,).
            -   ``values_desc-pFgAsize_level-cluster_corr-fwe_method-montecarlo``: The maximum
                cluster size value from the p(F|A) two-way chi-squared test from each Monte Carlo
                iteration. An array of shape (n_iters,).
            -   ``values_desc-pFgAmass_level-cluster_corr-fwe_method-montecarlo``: The maximum
                cluster mass value from the p(F|A) two-way chi-squared test from each Monte Carlo
                iteration. An array of shape (n_iters,).

        See Also
        --------
        nimare.correct.FWECorrector : The Corrector from which to call this method.

        Examples
        --------
        >>> meta = MKDAChi2()
        >>> result = meta.fit(dset)
        >>> corrector = FWECorrector(method='montecarlo', n_iters=5, n_cores=1)
        >>> cresult = corrector.transform(result)
        """
        null_xyz = vox2mm(
            np.vstack(np.where(self.masker.mask_img.get_fdata())).T,
            self.masker.mask_img.affine,
        )
        pAgF_chi2_vals = result.get_map("chi2_desc-consistency", return_type="array")
        pFgA_chi2_vals = result.get_map("chi2_desc-specificity", return_type="array")
        pAgF_z_vals = result.get_map("z_desc-consistency", return_type="array")
        pFgA_z_vals = result.get_map("z_desc-specificity", return_type="array")
        pAgF_sign = np.sign(pAgF_z_vals)
        pFgA_sign = np.sign(pFgA_z_vals)

        n_cores = _check_ncores(n_cores)

        iter_df1 = self.inputs_["coordinates1"]
        iter_df2 = self.inputs_["coordinates2"]
        rand_idx1 = np.random.choice(null_xyz.shape[0], size=(iter_df1.shape[0], n_iters))
        rand_xyz1 = null_xyz[rand_idx1, :]
        iter_xyzs1 = np.split(rand_xyz1, rand_xyz1.shape[1], axis=1)
        rand_idx2 = np.random.choice(null_xyz.shape[0], size=(iter_df2.shape[0], n_iters))
        rand_xyz2 = null_xyz[rand_idx2, :]
        iter_xyzs2 = np.split(rand_xyz2, rand_xyz2.shape[1], axis=1)
        eps = np.spacing(1)

        # Identify summary statistic corresponding to intensity threshold
        ss_thresh = chi2.isf(voxel_thresh, 1)

        # Define connectivity matrix for cluster labeling
        conn = ndimage.generate_binary_structure(3, 2)

        with tqdm_joblib(tqdm(total=n_iters)):
            perm_results = Parallel(n_jobs=n_cores)(
                delayed(self._run_fwe_permutation)(
                    iter_xyz1=iter_xyzs1[i_iter],
                    iter_xyz2=iter_xyzs2[i_iter],
                    iter_df1=iter_df1,
                    iter_df2=iter_df2,
                    conn=conn,
                    voxel_thresh=ss_thresh,
                )
                for i_iter in range(n_iters)
            )

        del rand_idx1, rand_xyz1, iter_xyzs1
        del rand_idx2, rand_xyz2, iter_xyzs2

        (
            pAgF_vfwe_null,
            pAgF_csfwe_null,
            pAgF_cmfwe_null,
            pFgA_vfwe_null,
            pFgA_csfwe_null,
            pFgA_cmfwe_null,
        ) = zip(*perm_results)

        del perm_results

        # pAgF_FWE
        pAgF_p_vfwe_vals, pAgF_p_csfwe_vals, pAgF_p_cmfwe_vals = self._apply_correction(
            pAgF_chi2_vals,
            ss_thresh,
            vfwe_null=pAgF_vfwe_null,
            csfwe_null=pAgF_csfwe_null,
            cmfwe_null=pAgF_cmfwe_null,
        )

        self.null_distributions_[
            "values_desc-pAgF_level-voxel_corr-fwe_method-montecarlo"
        ] = pAgF_vfwe_null
        self.null_distributions_[
            "values_desc-pAgFsize_level-cluster_corr-fwe_method-montecarlo"
        ] = pAgF_csfwe_null
        self.null_distributions_[
            "values_desc-pAgFmass_level-cluster_corr-fwe_method-montecarlo"
        ] = pAgF_cmfwe_null

        del pAgF_vfwe_null, pAgF_csfwe_null, pAgF_cmfwe_null

        # pFgA_FWE
        pFgA_p_vfwe_vals, pFgA_p_csfwe_vals, pFgA_p_cmfwe_vals = self._apply_correction(
            pFgA_chi2_vals,
            ss_thresh,
            vfwe_null=pFgA_vfwe_null,
            csfwe_null=pFgA_csfwe_null,
            cmfwe_null=pFgA_cmfwe_null,
        )

        self.null_distributions_[
            "values_desc-pFgA_level-voxel_corr-fwe_method-montecarlo"
        ] = pFgA_vfwe_null
        self.null_distributions_[
            "values_desc-pFgAsize_level-cluster_corr-fwe_method-montecarlo"
        ] = pFgA_csfwe_null
        self.null_distributions_[
            "values_desc-pFgAmass_level-cluster_corr-fwe_method-montecarlo"
        ] = pFgA_cmfwe_null

        del pFgA_vfwe_null, pFgA_csfwe_null, pFgA_cmfwe_null

        # Convert p-values
        # pAgF
        pAgF_z_vfwe_vals = p_to_z(pAgF_p_vfwe_vals, tail="two") * pAgF_sign
        pAgF_logp_vfwe_vals = -np.log10(pAgF_p_vfwe_vals)
        pAgF_logp_vfwe_vals[np.isinf(pAgF_logp_vfwe_vals)] = -np.log10(eps)
        pAgF_z_cmfwe_vals = p_to_z(pAgF_p_cmfwe_vals, tail="two") * pAgF_sign
        pAgF_logp_cmfwe_vals = -np.log10(pAgF_p_cmfwe_vals)
        pAgF_logp_cmfwe_vals[np.isinf(pAgF_logp_cmfwe_vals)] = -np.log10(eps)
        pAgF_z_csfwe_vals = p_to_z(pAgF_p_csfwe_vals, tail="two") * pAgF_sign
        pAgF_logp_csfwe_vals = -np.log10(pAgF_p_csfwe_vals)
        pAgF_logp_csfwe_vals[np.isinf(pAgF_logp_csfwe_vals)] = -np.log10(eps)

        # pFgA
        pFgA_z_vfwe_vals = p_to_z(pFgA_p_vfwe_vals, tail="two") * pFgA_sign
        pFgA_logp_vfwe_vals = -np.log10(pFgA_p_vfwe_vals)
        pFgA_logp_vfwe_vals[np.isinf(pFgA_logp_vfwe_vals)] = -np.log10(eps)
        pFgA_z_cmfwe_vals = p_to_z(pFgA_p_cmfwe_vals, tail="two") * pFgA_sign
        pFgA_logp_cmfwe_vals = -np.log10(pFgA_p_cmfwe_vals)
        pFgA_logp_cmfwe_vals[np.isinf(pFgA_logp_cmfwe_vals)] = -np.log10(eps)
        pFgA_z_csfwe_vals = p_to_z(pFgA_p_csfwe_vals, tail="two") * pFgA_sign
        pFgA_logp_csfwe_vals = -np.log10(pFgA_p_csfwe_vals)
        pFgA_logp_csfwe_vals[np.isinf(pFgA_logp_csfwe_vals)] = -np.log10(eps)

        maps = {
            # Consistency analysis
            "p_desc-consistency_level-voxel": pAgF_p_vfwe_vals,
            "z_desc-consistency_level-voxel": pAgF_z_vfwe_vals,
            "logp_desc-consistency_level-voxel": pAgF_logp_vfwe_vals,
            "p_desc-consistencyMass_level-cluster": pAgF_p_cmfwe_vals,
            "z_desc-consistencyMass_level-cluster": pAgF_z_cmfwe_vals,
            "logp_desc-consistencyMass_level-cluster": pAgF_logp_cmfwe_vals,
            "p_desc-consistencySize_level-cluster": pAgF_p_csfwe_vals,
            "z_desc-consistencySize_level-cluster": pAgF_z_csfwe_vals,
            "logp_desc-consistencySize_level-cluster": pAgF_logp_csfwe_vals,
            # Specificity analysis
            "p_desc-specificity_level-voxel": pFgA_p_vfwe_vals,
            "z_desc-specificity_level-voxel": pFgA_z_vfwe_vals,
            "logp_desc-specificity_level-voxel": pFgA_logp_vfwe_vals,
            "p_desc-specificityMass_level-cluster": pFgA_p_cmfwe_vals,
            "z_desc-specificityMass_level-cluster": pFgA_z_cmfwe_vals,
            "logp_desc-specificityMass_level-cluster": pFgA_logp_cmfwe_vals,
            "p_desc-specificitySize_level-cluster": pFgA_p_csfwe_vals,
            "z_desc-specificitySize_level-cluster": pFgA_z_csfwe_vals,
            "logp_desc-specificitySize_level-cluster": pFgA_logp_csfwe_vals,
        }
<<<<<<< HEAD

        description = ""

        return images, description
=======
        return maps, {}
>>>>>>> 87c3ce30

    def correct_fdr_indep(self, result, alpha=0.05):
        """Perform FDR correction using the Benjamini-Hochberg method.

        Only call this method from within a Corrector.

        .. versionchanged:: 0.0.12

            Renamed from ``correct_fdr_bh`` to ``correct_fdr_indep``.

        Parameters
        ----------
        result : :obj:`~nimare.results.MetaResult`
            Result object from a KDA meta-analysis.
        alpha : :obj:`float`, optional
            Alpha. Default is 0.05.

        Returns
        -------
        maps : :obj:`dict`
            Dictionary of 1D arrays corresponding to masked maps generated by
            the correction procedure. The following arrays are generated by
            this method: 'z_desc-consistency_level-voxel' and 'z_desc-specificity_level-voxel'.

        See Also
        --------
        nimare.correct.FDRCorrector : The Corrector from which to call this method.

        Examples
        --------
        >>> meta = MKDAChi2()
        >>> result = meta.fit(dset)
        >>> corrector = FDRCorrector(method='indep', alpha=0.05)
        >>> cresult = corrector.transform(result)
        """
        pAgF_p_vals = result.get_map("p_desc-consistency", return_type="array")
        pFgA_p_vals = result.get_map("p_desc-specificity", return_type="array")
        pAgF_z_vals = result.get_map("z_desc-consistency", return_type="array")
        pFgA_z_vals = result.get_map("z_desc-specificity", return_type="array")
        pAgF_sign = np.sign(pAgF_z_vals)
        pFgA_sign = np.sign(pFgA_z_vals)
        pAgF_p_FDR = fdr(pAgF_p_vals, q=alpha, method="bh")
        pAgF_z_FDR = p_to_z(pAgF_p_FDR, tail="two") * pAgF_sign

        pFgA_p_FDR = fdr(pFgA_p_vals, q=alpha, method="bh")
        pFgA_z_FDR = p_to_z(pFgA_p_FDR, tail="two") * pFgA_sign

        maps = {
            "z_desc-consistency_level-voxel": pAgF_z_FDR,
            "z_desc-specificity_level-voxel": pFgA_z_FDR,
        }
<<<<<<< HEAD

        description = ""

        return images, description
=======
        return maps, {}
>>>>>>> 87c3ce30


class KDA(CBMAEstimator):
    r"""Kernel density analysis.

    .. versionchanged:: 0.0.12

        - Use a 4D sparse array for modeled activation maps.

    Parameters
    ----------
    kernel_transformer : :obj:`~nimare.meta.kernel.KernelTransformer`, optional
        Kernel with which to convolve coordinates from dataset. Default is
        :class:`~nimare.meta.kernel.KDAKernel`.
    null_method : {"approximate", "montecarlo"}, optional
        Method by which to determine uncorrected p-values. The available options are

        ======================= =================================================================
        "approximate" (default) Build a histogram of summary-statistic values and their
                                expected frequencies under the assumption of random spatial
                                associated between studies, via a weighted convolution.

                                This method is much faster, but slightly less accurate.
        "montecarlo"            Perform a large number of permutations, in which the coordinates
                                in the studies are randomly drawn from the Estimator's brain mask
                                and the full set of resulting summary-statistic values are
                                incorporated into a null distribution (stored as a histogram for
                                memory reasons).

                                This method is must slower, and is only slightly more accurate.
        ======================= =================================================================

    n_iters : int, optional
        Number of iterations to use to define the null distribution.
        This is only used if ``null_method=="montecarlo"``.
        Default is 10000.
    n_cores : :obj:`int`, optional
        Number of cores to use for parallelization.
        This is only used if ``null_method=="montecarlo"``.
        If <=0, defaults to using all available cores.
        Default is 1.
    **kwargs
        Keyword arguments. Arguments for the kernel_transformer can be assigned
        here, with the prefix '\kernel__' in the variable name.

    Attributes
    ----------
    masker : :class:`~nilearn.input_data.NiftiMasker` or similar
        Masker object.
    inputs_ : :obj:`dict`
        Inputs to the Estimator. For CBMA estimators, there is only one key: coordinates.
        This is an edited version of the dataset's coordinates DataFrame.
    null_distributions_ : :obj:`dict` of :class:`numpy.ndarray`
        Null distributions for the uncorrected summary-statistic-to-p-value conversion and any
        multiple-comparisons correction methods.
        Entries are added to this attribute if and when the corresponding method is applied.

        If ``null_method == "approximate"``:

            -   ``histogram_bins``: Array of bin centers for the null distribution histogram,
                ranging from zero to the maximum possible summary statistic value for the Dataset.
            -   ``histweights_corr-none_method-approximate``: Array of weights for the null
                distribution histogram, with one value for each bin in ``histogram_bins``.

        If ``null_method == "montecarlo"``:

            -   ``histogram_bins``: Array of bin centers for the null distribution histogram,
                ranging from zero to the maximum possible summary statistic value for the Dataset.
            -   ``histweights_corr-none_method-montecarlo``: Array of weights for the null
                distribution histogram, with one value for each bin in ``histogram_bins``.
                These values are derived from the full set of summary statistics from each
                iteration of the Monte Carlo procedure.
            -   ``histweights_level-voxel_corr-fwe_method-montecarlo``: Array of weights for the
                voxel-level FWE-correction null distribution, with one value for each bin in
                ``histogram_bins``. These values are derived from the maximum summary statistic
                from each iteration of the Monte Carlo procedure.

        If :meth:`correct_fwe_montecarlo` is applied:

            -   ``values_level-voxel_corr-fwe_method-montecarlo``: The maximum summary statistic
                value from each Monte Carlo iteration. An array of shape (n_iters,).
            -   ``values_desc-size_level-cluster_corr-fwe_method-montecarlo``: The maximum cluster
                size from each Monte Carlo iteration. An array of shape (n_iters,).
            -   ``values_desc-mass_level-cluster_corr-fwe_method-montecarlo``: The maximum cluster
                mass from each Monte Carlo iteration. An array of shape (n_iters,).

    Notes
    -----
    Kernel density analysis was first introduced in :footcite:t:`wager2003valence` and
    :footcite:t:`wager2004neuroimaging`.

    Available correction methods: :func:`KDA.correct_fwe_montecarlo`

    Warnings
    --------
    The KDA algorithm has been replaced in the literature with the MKDA algorithm.
    As such, this estimator should almost never be used, outside of systematic
    comparisons between algorithms.

    References
    ----------
    .. footbibliography::
    """

    def __init__(
        self,
        kernel_transformer=KDAKernel,
        null_method="approximate",
        n_iters=10000,
        n_cores=1,
        **kwargs,
    ):
        LGR.warning(
            "The KDA algorithm has been replaced in the literature with the MKDA algorithm. "
            "As such, this estimator should almost never be used, outside of systematic "
            "comparisons between algorithms."
        )

        if not (isinstance(kernel_transformer, KDAKernel) or kernel_transformer == KDAKernel):
            LGR.warning(
                f"The KernelTransformer being used ({kernel_transformer}) is not optimized "
                f"for the {type(self).__name__} algorithm. "
                "Expect suboptimal performance and beware bugs."
            )

        # Add kernel transformer attribute and process keyword arguments
        super().__init__(kernel_transformer=kernel_transformer, **kwargs)
        self.null_method = null_method
        self.n_iters = n_iters
        self.n_cores = _check_ncores(n_cores)
        self.dataset = None

    def _generate_description(self):
        """Generate a description of the fitted Estimator.

        Returns
        -------
        str
            Description of the Estimator.
        """
        if self.null_method == "montecarlo":
            null_method_str = (
                "a Monte Carlo-based null distribution, in which dataset coordinates were "
                "randomly drawn from the analysis mask and the full set of ALE values were "
                f"retained, using {self.n_iters} iterations"
            )
        else:
            null_method_str = "an approximate null distribution"

        description = (
            "A kernel density (KDA) meta-analysis \\citep{wager2007meta} was "
            "performed was performed with NiMARE "
            f"{__version__} "
            "(RRID:SCR_017398; \\citealt{Salo2022}), "
            f"using a(n) {self.kernel_transformer.__class__.__name__} kernel. "
            f"{self.kernel_transformer._generate_description()} "
            f"Summary statistics (OF values) were converted to p-values using {null_method_str}. "
            f"The input dataset included {self.inputs_['coordinates'].shape[0]} foci from "
            f"{len(self.inputs_['id'])} experiments."
        )
        return description

    def _compute_summarystat_est(self, ma_values):
        """Compute OF scores from data.

        Parameters
        ----------
        ma_maps : :obj:`numpy.ndarray` or :obj:`sparse._coo.core.COO`
            MA maps.
            The ma_maps can be:
            (1) a 1d contrast-len or 2d contrast-by-voxel array of MA values,
            or (2) a 4d sparse array of MA maps,

        Returns
        -------
        stat_values : 1d array
            OF values. One value per voxel.
        """
        # OF is just a sum of MA values.
        if isinstance(ma_values, sparse._coo.core.COO):
            # NOTE: This may not work correctly with a non-NiftiMasker.
            mask_data = self.masker.mask_img.get_fdata().astype(bool)

            stat_values = ma_values.sum(axis=0)

            stat_values = stat_values.todense().reshape(-1)
            stat_values = stat_values[mask_data.reshape(-1)]

            # This is used by _compute_null_approximate
            self.__n_mask_voxels = stat_values.shape[0]
        else:
            # np.array type is used by _determine_histogram_bins to calculate max_poss_value
            stat_values = np.sum(ma_values, axis=0)

        return stat_values

    def _determine_histogram_bins(self, ma_maps):
        """Determine histogram bins for null distribution methods.

        Parameters
        ----------
        ma_maps : :obj:`sparse._coo.core.COO`
            MA maps.

        Notes
        -----
        This method adds one entry to the null_distributions_ dict attribute: "histogram_bins".
        """
        if not isinstance(ma_maps, sparse._coo.core.COO):
            raise ValueError(f"Unsupported data type '{type(ma_maps)}'")

        # assumes that groupby results in same order as MA maps
        n_foci_per_study = self.inputs_["coordinates"].groupby("id").size().values

        # Determine bins for null distribution histogram
        if hasattr(self.kernel_transformer, "value"):
            # Binary-sphere kernels (KDA & MKDA)
            # The maximum possible MA value for each study is the weighting factor (generally 1)
            # times the number of foci in the study.
            # We grab the weighting factor from the kernel transformer.
            step_size = self.kernel_transformer.value  # typically 1
            max_ma_values = step_size * n_foci_per_study
            max_poss_value = self._compute_summarystat_est(max_ma_values)
        else:
            # Continuous-sphere kernels (ALE)
            LGR.info(
                "A non-binary kernel has been detected. Parameters for the null distribution "
                "will be guesstimated."
            )

            N_BINS = 100000
            # The maximum possible MA value is the max value from each MA map,
            # unlike the case with a summation-based kernel.
            # Need to convert to dense because np.ceil is too slow with sparse
            max_ma_values = ma_maps.max(axis=[1, 2, 3]).todense()

            # round up based on resolution
            # hardcoding 1000 here because figuring out what to round to was difficult.
            max_ma_values = np.ceil(max_ma_values * 1000) / 1000
            max_poss_value = self._compute_summarystat(max_ma_values)

            # create bin centers
            hist_bins = np.linspace(0, max_poss_value, N_BINS - 1)
            step_size = hist_bins[1] - hist_bins[0]

        # Weighting is not supported yet, so I'm going to build my bins around the min MA value.
        # The histogram bins are bin *centers*, not edges.
        hist_bins = np.arange(0, max_poss_value + (step_size * 1.5), step_size)
        self.null_distributions_["histogram_bins"] = hist_bins

    def _compute_null_approximate(self, ma_maps):
        """Compute uncorrected null distribution using approximate solution.

        Parameters
        ----------
        ma_maps : :obj:`sparse._coo.core.COO`
            MA maps.

        Notes
        -----
        This method adds two entries to the null_distributions_ dict attribute:
        "histogram_bins" and "histogram_weights".
        """
        if not isinstance(ma_maps, sparse._coo.core.COO):
            raise ValueError(f"Unsupported data type '{type(ma_maps)}'")

        # Derive bin edges from histogram bin centers for numpy histogram function
        bin_centers = self.null_distributions_["histogram_bins"]
        step_size = bin_centers[1] - bin_centers[0]
        inv_step_size = 1 / step_size
        bin_edges = bin_centers - (step_size / 2)
        bin_edges = np.append(bin_centers, bin_centers[-1] + step_size)

        n_exp = ma_maps.shape[0]
        n_bins = bin_centers.shape[0]
        ma_hists = np.zeros((n_exp, n_bins))
        data = ma_maps.data
        coords = ma_maps.coords
        for exp_idx in range(n_exp):
            # The first column of coords is the fourth dimension of the dense array
            study_ma_values = data[coords[0, :] == exp_idx]

            n_nonzero_voxels = study_ma_values.shape[0]
            n_zero_voxels = self.__n_mask_voxels - n_nonzero_voxels

            ma_hists[exp_idx, :] = np.histogram(study_ma_values, bins=bin_edges, density=False)[
                0
            ].astype(float)
            ma_hists[exp_idx, 0] += n_zero_voxels

        # Normalize MA histograms to get probabilities
        ma_hists /= ma_hists.sum(1)[:, None]

        # Null distribution to convert summary statistics to p-values.
        stat_hist = ma_hists[0, :].copy()

        for i_exp in range(1, ma_hists.shape[0]):

            exp_hist = ma_hists[i_exp, :]

            # Find histogram bins with nonzero values for each histogram.
            stat_idx = np.where(stat_hist > 0)[0]
            exp_idx = np.where(exp_hist > 0)[0]

            # Compute output MA values, stat_hist indices, and probabilities
            stat_scores = np.add.outer(bin_centers[exp_idx], bin_centers[stat_idx]).ravel()
            score_idx = np.floor(stat_scores * inv_step_size).astype(int)
            probabilities = np.outer(exp_hist[exp_idx], stat_hist[stat_idx]).ravel()

            # Reset histogram and set probabilities. Use at() because there can
            # be redundant values in score_idx.
            stat_hist = np.zeros(stat_hist.shape)
            np.add.at(stat_hist, score_idx, probabilities)

        self.null_distributions_["histweights_corr-none_method-approximate"] = stat_hist<|MERGE_RESOLUTION|>--- conflicted
+++ resolved
@@ -10,11 +10,7 @@
 from scipy.stats import chi2
 from tqdm.auto import tqdm
 
-<<<<<<< HEAD
-from nimare import _version, references
-from nimare.due import due
-=======
->>>>>>> 87c3ce30
+from nimare import _version
 from nimare.meta.cbma.base import CBMAEstimator, PairwiseCBMAEstimator
 from nimare.meta.kernel import KDAKernel, MKDAKernel
 from nimare.meta.utils import _calculate_cluster_measures
@@ -500,13 +496,9 @@
             "p_desc-consistency": pAgF_p_vals,
             "p_desc-specificity": pFgA_p_vals,
         }
-<<<<<<< HEAD
         description = self._generate_description()
 
-        return images, description
-=======
-        return maps, {}
->>>>>>> 87c3ce30
+        return maps, {}, description
 
     def _run_fwe_permutation(self, iter_xyz1, iter_xyz2, iter_df1, iter_df2, conn, voxel_thresh):
         """Run a single permutation of the Monte Carlo FWE correction procedure.
@@ -944,14 +936,10 @@
             "z_desc-specificitySize_level-cluster": pFgA_z_csfwe_vals,
             "logp_desc-specificitySize_level-cluster": pFgA_logp_csfwe_vals,
         }
-<<<<<<< HEAD
 
         description = ""
 
-        return images, description
-=======
-        return maps, {}
->>>>>>> 87c3ce30
+        return maps, {}, description
 
     def correct_fdr_indep(self, result, alpha=0.05):
         """Perform FDR correction using the Benjamini-Hochberg method.
@@ -1003,14 +991,10 @@
             "z_desc-consistency_level-voxel": pAgF_z_FDR,
             "z_desc-specificity_level-voxel": pFgA_z_FDR,
         }
-<<<<<<< HEAD
 
         description = ""
 
-        return images, description
-=======
-        return maps, {}
->>>>>>> 87c3ce30
+        return maps, {}, description
 
 
 class KDA(CBMAEstimator):
