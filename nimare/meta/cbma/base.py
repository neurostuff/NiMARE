"""CBMA methods from the ALE and MKDA families."""
import logging
from abc import abstractmethod
from hashlib import md5

import nibabel as nib
import numpy as np
import pandas as pd
import sparse
from joblib import Parallel, delayed
from nilearn.input_data import NiftiMasker
from scipy import ndimage
from tqdm.auto import tqdm

from nimare.base import Estimator
from nimare.meta.kernel import KernelTransformer
from nimare.meta.utils import _calculate_cluster_measures, _get_last_bin
from nimare.results import MetaResult
from nimare.stats import null_to_p, nullhist_to_p
from nimare.transforms import p_to_z
from nimare.utils import (
    _add_metadata_to_dataframe,
    _check_ncores,
    _check_type,
    get_masker,
    mm2vox,
    tqdm_joblib,
    vox2mm,
)

LGR = logging.getLogger(__name__)


class CBMAEstimator(Estimator):
    """Base class for coordinate-based meta-analysis methods.

    .. versionchanged:: 0.0.12

        * Remove *low_memory* option
        * CBMA-specific elements of ``MetaEstimator`` excised and moved into ``CBMAEstimator``.
        * Generic kwargs and args converted to named kwargs. All remaining kwargs are for kernels.
        * Use a 4D sparse array for modeled activation maps.

    .. versionchanged:: 0.0.8

        * [REF] Use saved MA maps, when available.
        * [REF] Add *low_memory* option.

    .. versionadded:: 0.0.3

    Parameters
    ----------
    kernel_transformer : :obj:`~nimare.meta.kernel.KernelTransformer`, optional
        Kernel with which to convolve coordinates from dataset. Default is
        ALEKernel.
    *args
        Optional arguments to the :obj:`~nimare.base.MetaEstimator` __init__
        (called automatically).
    **kwargs
        Optional keyword arguments to the :obj:`~nimare.base.MetaEstimator`
        __init__ (called automatically).
    """

    # The standard required inputs are just coordinates.
    # An individual CBMAEstimator may override this.
    _required_inputs = {"coordinates": ("coordinates", None)}

    def __init__(self, kernel_transformer, *, mask=None, **kwargs):
        if mask is not None:
            mask = get_masker(mask)
        self.masker = mask

        # Identify any kwargs
        kernel_args = {k: v for k, v in kwargs.items() if k.startswith("kernel__")}

        # Flag any extraneous kwargs
        other_kwargs = dict(set(kwargs.items()) - set(kernel_args.items()))
        if other_kwargs:
            LGR.warn(f"Unused keyword arguments found: {tuple(other_kwargs.items())}")

        # Get kernel transformer
        kernel_args = {k.split("kernel__")[1]: v for k, v in kernel_args.items()}
        kernel_transformer = _check_type(kernel_transformer, KernelTransformer, **kernel_args)
        self.kernel_transformer = kernel_transformer

    def _preprocess_input(self, dataset):
        """Mask required input images using either the Dataset's mask or the Estimator's.

        Also, insert required metadata into coordinates DataFrame.

        Parameters
        ----------
        dataset : :obj:`~nimare.dataset.Dataset`
            In this method, the Dataset is used to (1) select the appropriate mask image,
            (2) identify any pre-generated MA maps stored in its images attribute,
            and (3) extract sample size metadata and place it into the coordinates input.

        Attributes
        ----------
        inputs_ : :obj:`dict`
            This attribute (created by ``_collect_inputs()``) is updated in this method.
            Specifically, (1) an "ma_maps" key may be added if pre-generated MA maps are available,
            (2) IJK coordinates will be added based on the mask image's affine,
            and (3) sample sizes may be added to the "coordinates" key, as needed.
        """
        masker = self.masker or dataset.masker

        mask_img = masker.mask_img or masker.labels_img
        if isinstance(mask_img, str):
            mask_img = nib.load(mask_img)

        for name, (type_, _) in self._required_inputs.items():
            if type_ == "coordinates":
                # Try to load existing MA maps
                if hasattr(self, "kernel_transformer"):
                    self.kernel_transformer._infer_names(affine=md5(mask_img.affine).hexdigest())
                    if self.kernel_transformer.image_type in dataset.images.columns:
                        files = dataset.get_images(
                            ids=self.inputs_["id"],
                            imtype=self.kernel_transformer.image_type,
                        )
                        if all(f is not None for f in files):
                            self.inputs_["ma_maps"] = files

                # Calculate IJK matrix indices for target mask
                # Mask space is assumed to be the same as the Dataset's space
                # These indices are used directly by any KernelTransformer
                xyz = self.inputs_["coordinates"][["x", "y", "z"]].values
                ijk = mm2vox(xyz, mask_img.affine)
                self.inputs_["coordinates"][["i", "j", "k"]] = ijk

        # All extra (non-ijk) parameters for a kernel should be overrideable as
        # parameters to __init__, so we can access them with get_params()
        kt_args = list(self.kernel_transformer.get_params().keys())

        # Integrate "sample_size" from metadata into DataFrame so that
        # kernel_transformer can access it.
        if "sample_size" in kt_args:
            self.inputs_["coordinates"] = _add_metadata_to_dataframe(
                dataset,
                self.inputs_["coordinates"],
                metadata_field="sample_sizes",
                target_column="sample_size",
                filter_func=np.mean,
            )

    def _fit(self, dataset):
        """Perform coordinate-based meta-analysis on dataset.

        Parameters
        ----------
        dataset : :obj:`~nimare.dataset.Dataset`
            Dataset to analyze.
        """
        self.dataset = dataset
        self.masker = self.masker or dataset.masker

        if not isinstance(self.masker, NiftiMasker):
            raise ValueError(
                f"A {type(self.masker)} mask has been detected. "
                "Only NiftiMaskers are allowed for this Estimator."
            )

        self.null_distributions_ = {}

        ma_values = self._collect_ma_maps(
            coords_key="coordinates",
            maps_key="ma_maps",
        )

        # Infer a weight vector, when applicable. Primarily used only for MKDADensity.
        self.weight_vec_ = self._compute_weights(ma_values)

        stat_values = self._compute_summarystat(ma_values)

        # Determine null distributions for summary stat (OF) to p conversion
        self._determine_histogram_bins(ma_values)
        if self.null_method.startswith("approximate"):
            self._compute_null_approximate(ma_values)

        elif self.null_method == "montecarlo":
            self._compute_null_montecarlo(n_iters=self.n_iters, n_cores=self.n_cores)

        else:
            # A hidden option only used for internal validation/testing
            self._compute_null_reduced_montecarlo(ma_values, n_iters=self.n_iters)

        p_values, z_values = self._summarystat_to_p(stat_values, null_method=self.null_method)

        images = {"stat": stat_values, "p": p_values, "z": z_values}
<<<<<<< HEAD
        description = self._generate_description()
        return images, description
=======
        return images, {}
>>>>>>> 87c3ce30

    def _compute_weights(self, ma_values):
        """Perform optional weight computation routine.

        Takes an array of meta-analysis values as input and returns an array
        of the same shape, weighted as desired.
        Can be ignored by algorithms that don't support weighting.
        """
        return None

    def _collect_ma_maps(self, coords_key="coordinates", maps_key="ma_maps"):
        """Collect modeled activation maps from Estimator inputs.

        Parameters
        ----------
        coords_key : :obj:`str`, optional
            Key to ``Estimator.inputs_`` dictionary containing coordinates DataFrame.
            This key should **always** be present.
            Default is "coordinates".
        maps_key : :obj:`str`, optional
            Key to ``Estimator.inputs_`` dictionary containing list of MA map files.
            This key should only be present if the kernel transformer was already fitted to the
            input Dataset.
            Default is "ma_maps".

        Returns
        -------
        ma_maps : :obj:`sparse._coo.core.COO`
            Return a 4D sparse array of shape
            (n_studies, mask.shape) with MA maps.
        """
        if maps_key in self.inputs_.keys():
            LGR.debug(f"Loading pre-generated MA maps ({maps_key}).")
            all_exp = []
            all_coords = []
            all_data = []
            for i_exp, img in enumerate(self.inputs_[maps_key]):
                img_data = nib.load(img).get_fdata()
                nonzero_idx = np.where(img_data != 0)

                all_exp.append(np.full(nonzero_idx[0].shape[0], i_exp))
                all_coords.append(np.vstack(nonzero_idx))
                all_data.append(img_data[nonzero_idx])

            n_studies = len(self.inputs_[maps_key])
            shape = img_data.shape
            kernel_shape = (n_studies,) + shape

            exp = np.hstack(all_exp)
            coords = np.vstack((exp.flatten(), np.hstack(all_coords)))
            data = np.hstack(all_data).flatten()

            ma_maps = sparse.COO(coords, data, shape=kernel_shape)

        else:
            LGR.debug(f"Generating MA maps from coordinates ({coords_key}).")

            ma_maps = self.kernel_transformer.transform(
                self.inputs_[coords_key],
                masker=self.masker,
                return_type="sparse",
            )

        return ma_maps

    def _compute_summarystat(self, data):
        """Compute summary statistics from data.

        The actual summary statistic varies across Estimators, and is implemented in
        ``_compute_summarystat_est``.
        For ALE and SCALE, the values are known as ALE values.
        For (M)KDA, they are "OF" scores.

        Parameters
        ----------
        data : array, sparse._coo.core.COO, pandas.DataFrame, or list of img_like
            Data from which to estimate summary statistics.
            The data can be:
            (1) a 1d contrast-len or 2d contrast-by-voxel array of MA values,
            (2) a 4d sparse array of MA maps,
            (3) a DataFrame containing coordinates to produce MA values,
            or (4) a list of imgs containing MA values.

        Returns
        -------
        stat_values : 1d array
            Summary statistic values. One value per voxel.
        """
        if isinstance(data, pd.DataFrame):
            ma_values = self.kernel_transformer.transform(
                data, masker=self.masker, return_type="sparse"
            )
        elif isinstance(data, list):
            ma_values = self.masker.transform(data)
        elif isinstance(data, (np.ndarray, sparse._coo.core.COO)):
            ma_values = data
        else:
            raise ValueError(f"Unsupported data type '{type(data)}'")

        # Apply weights before returning
        return self._compute_summarystat_est(ma_values)

    @abstractmethod
    def _compute_summarystat_est(self, ma_values):
        """Compute summary statistic according to estimator-specific method.

        Must be overriden by subclasses.
        Input and output are both numpy arrays; the output must
        aggregate over the 0th dimension of the input.
        (i.e., if the input has K dimensions, the output has K - 1 dimensions.)
        """
        pass

    def _summarystat_to_p(self, stat_values, null_method="approximate"):
        """Compute p- and z-values from summary statistics (e.g., ALE scores).

        Uses either histograms from "approximate" null or null distribution from "montecarlo" null.

        Parameters
        ----------
        stat_values : 1D array_like
            Array of summary statistic values from estimator.
        null_method : {"approximate", "montecarlo"}, optional
            Whether to use approximate null or montecarlo null.
            Default is "approximate".

        Returns
        -------
        p_values, z_values : 1D array
            P- and Z-values for statistic values.
            Same shape as stat_values.
        """
        if null_method.startswith("approximate"):
            assert "histogram_bins" in self.null_distributions_.keys()
            assert "histweights_corr-none_method-approximate" in self.null_distributions_.keys()

            p_values = nullhist_to_p(
                stat_values,
                self.null_distributions_["histweights_corr-none_method-approximate"],
                self.null_distributions_["histogram_bins"],
            )

        elif null_method == "montecarlo":
            assert "histogram_bins" in self.null_distributions_.keys()
            assert "histweights_corr-none_method-montecarlo" in self.null_distributions_.keys()

            p_values = nullhist_to_p(
                stat_values,
                self.null_distributions_["histweights_corr-none_method-montecarlo"],
                self.null_distributions_["histogram_bins"],
            )

        elif null_method == "reduced_montecarlo":
            assert "values_corr-none_method-reducedMontecarlo" in self.null_distributions_.keys()

            p_values = null_to_p(
                stat_values,
                self.null_distributions_["values_corr-none_method-reducedMontecarlo"],
                tail="upper",
            )

        else:
            raise ValueError("Argument 'null_method' must be one of: 'approximate', 'montecarlo'.")

        z_values = p_to_z(p_values, tail="one")
        return p_values, z_values

    def _p_to_summarystat(self, p, null_method=None):
        """Compute a summary statistic threshold that corresponds to the provided p-value.

        Uses either histograms from approximate null or null distribution from montecarlo null.

        Parameters
        ----------
        p : :obj:`float`
            The p-value that corresponds to the summary statistic threshold.
        null_method : {None, "approximate", "montecarlo"}, optional
            Whether to use approximate null or montecarlo null. If None, defaults to using
            whichever method was set at initialization.

        Returns
        -------
        ss : float
            A float giving the summary statistic value corresponding to the passed p.
        """
        if null_method is None:
            null_method = self.null_method

        if null_method.startswith("approximate"):
            assert "histogram_bins" in self.null_distributions_.keys()
            assert "histweights_corr-none_method-approximate" in self.null_distributions_.keys()

            # Convert unnormalized histogram weights to null distribution
            histogram_weights = self.null_distributions_[
                "histweights_corr-none_method-approximate"
            ]
            null_distribution = histogram_weights / np.sum(histogram_weights)
            null_distribution = np.cumsum(null_distribution[::-1])[::-1]
            null_distribution /= np.max(null_distribution)
            null_distribution = np.squeeze(null_distribution)

            # Desired bin is the first one _before_ the target p-value (for consistency
            # with the montecarlo null).
            ss_idx = np.maximum(0, np.where(null_distribution <= p)[0][0] - 1)
            ss = self.null_distributions_["histogram_bins"][ss_idx]

        elif null_method == "montecarlo":
            assert "histogram_bins" in self.null_distributions_.keys()
            assert "histweights_corr-none_method-montecarlo" in self.null_distributions_.keys()

            hist_weights = self.null_distributions_["histweights_corr-none_method-montecarlo"]
            # Desired bin is the first one _before_ the target p-value (for consistency
            # with the montecarlo null).
            ss_idx = np.maximum(0, np.where(hist_weights <= p)[0][0] - 1)
            ss = self.null_distributions_["histogram_bins"][ss_idx]

        elif null_method == "reduced_montecarlo":
            assert "values_corr-none_method-reducedMontecarlo" in self.null_distributions_.keys()

            null_dist = np.sort(
                self.null_distributions_["values_corr-none_method-reducedMontecarlo"]
            )
            n_vals = len(null_dist)
            ss_idx = np.floor(p * n_vals).astype(int)
            ss = null_dist[-ss_idx]

        else:
            raise ValueError("Argument 'null_method' must be one of: 'approximate', 'montecarlo'.")

        return ss

    def _compute_null_reduced_montecarlo(self, ma_maps, n_iters=10000):
        """Compute uncorrected null distribution using the reduced montecarlo method.

        This method is much faster than the full montecarlo approach, but is still slower than the
        approximate method. Given that its resolution is roughly the same as the approximate
        method, we recommend against using this method.

        Parameters
        ----------
        ma_maps : (C x V) array
            Contrast by voxel array of MA values, after weighting with weight_vec.

        Notes
        -----
        This method adds one entry to the null_distributions_ dict attribute:
        "values_corr-none_method-reducedMontecarlo".

        Warnings
        --------
        This method is only retained for testing and algorithm development.
        """
        if isinstance(ma_maps, sparse._coo.core.COO):
            masker = self.dataset.masker if not self.masker else self.masker
            mask = masker.mask_img
            mask_data = mask.get_fdata().astype(bool)

            ma_maps = ma_maps.todense()
            ma_maps = ma_maps[:, mask_data]

        n_studies, n_voxels = ma_maps.shape
        null_ijk = np.random.choice(np.arange(n_voxels), (n_iters, n_studies))
        iter_ma_values = ma_maps[np.arange(n_studies), tuple(null_ijk)].T
        null_dist = self._compute_summarystat(iter_ma_values)
        self.null_distributions_["values_corr-none_method-reducedMontecarlo"] = null_dist

    def _compute_null_montecarlo_permutation(self, iter_xyz, iter_df):
        """Run a single Monte Carlo permutation of a dataset.

        Does the shared work between uncorrected stat-to-p conversion and vFWE.

        Parameters
        ----------
        params : tuple
            A tuple containing 2 elements, respectively providing (1) the permuted
            coordinates and (2) the original coordinate DataFrame.

        Returns
        -------
        counts : 1D array_like
            Weights associated with the attribute `null_distributions_["histogram_bins"]`.
        """
        # Not sure if joblib will automatically use a copy of the object, but I'll make a copy to
        # be safe.
        iter_df = iter_df.copy()

        iter_xyz = np.squeeze(iter_xyz)
        iter_df[["x", "y", "z"]] = iter_xyz

        iter_ma_maps = self.kernel_transformer.transform(
            iter_df, masker=self.masker, return_type="sparse"
        )
        iter_ss_map = self._compute_summarystat(iter_ma_maps)

        del iter_ma_maps

        # Get bin edges for histogram
        bin_centers = self.null_distributions_["histogram_bins"]
        step_size = bin_centers[1] - bin_centers[0]
        bin_edges = bin_centers - (step_size / 2)
        bin_edges = np.append(bin_centers, bin_centers[-1] + step_size)

        counts, _ = np.histogram(iter_ss_map, bins=bin_edges, density=False)
        return counts

    def _compute_null_montecarlo(self, n_iters, n_cores):
        """Compute uncorrected null distribution using Monte Carlo method.

        Parameters
        ----------
        n_iters : int
            Number of permutations.
        n_cores : int
            Number of cores to use.

        Notes
        -----
        This method adds two entries to the null_distributions_ dict attribute:
        "histweights_corr-none_method-montecarlo" and
        "histweights_level-voxel_corr-fwe_method-montecarlo".
        """
        null_ijk = np.vstack(np.where(self.masker.mask_img.get_fdata())).T

        n_cores = _check_ncores(n_cores)

        rand_idx = np.random.choice(
            null_ijk.shape[0],
            size=(self.inputs_["coordinates"].shape[0], n_iters),
        )
        rand_ijk = null_ijk[rand_idx, :]
        rand_xyz = vox2mm(rand_ijk, self.masker.mask_img.affine)
        iter_xyzs = np.split(rand_xyz, rand_xyz.shape[1], axis=1)
        iter_df = self.inputs_["coordinates"].copy()

        with tqdm_joblib(tqdm(total=n_iters)):
            perm_histograms = Parallel(n_jobs=n_cores)(
                delayed(self._compute_null_montecarlo_permutation)(
                    iter_xyzs[i_iter], iter_df=iter_df
                )
                for i_iter in range(n_iters)
            )

        perm_histograms = np.vstack(perm_histograms)
        self.null_distributions_["histweights_corr-none_method-montecarlo"] = np.sum(
            perm_histograms, axis=0
        )

        fwe_voxel_max = np.apply_along_axis(_get_last_bin, 1, perm_histograms)
        histweights = np.zeros(perm_histograms.shape[1], dtype=perm_histograms.dtype)
        for perm in fwe_voxel_max:
            histweights[perm] += 1

        self.null_distributions_[
            "histweights_level-voxel_corr-fwe_method-montecarlo"
        ] = histweights

    def _correct_fwe_montecarlo_permutation(
        self,
        iter_xyz,
        iter_df,
        conn,
        voxel_thresh,
        vfwe_only,
    ):
        """Run a single Monte Carlo permutation of a dataset.

        Does the shared work between vFWE and cFWE.

        Parameters
        ----------
        iter_xyz : :obj:`numpy.ndarray` of shape (C, 3)
            The permuted coordinates. One row for each peak.
            Columns correspond to x, y, and z coordinates.
        iter_df : :obj:`pandas.DataFrame`
            The coordinates DataFrame, to be filled with the permuted coordinates in ``iter_xyz``
            before permutation MA maps are generated.
        conn : :obj:`numpy.ndarray` of shape (3, 3, 3)
            The 3D structuring array for labeling clusters.
        voxel_thresh : :obj:`float`
            Uncorrected summary statistic threshold for defining clusters.
        vfwe_only : :obj:`bool`
            If True, only calculate the voxel-level FWE-corrected maps.

        Returns
        -------
        (iter_max value, iter_max_cluster, iter_max_mass)
            A 3-tuple of floats giving the maximum voxel-wise value, maximum cluster size,
            and maximum cluster mass for the permuted dataset.
            If ``vfwe_only`` is True, the latter two values will be None.
        """
        iter_df = iter_df.copy()

        iter_xyz = np.squeeze(iter_xyz)
        iter_df[["x", "y", "z"]] = iter_xyz

        iter_ma_maps = self.kernel_transformer.transform(
            iter_df, masker=self.masker, return_type="sparse"
        )
        iter_ss_map = self._compute_summarystat(iter_ma_maps)

        del iter_ma_maps

        # Voxel-level inference
        iter_max_value = np.max(iter_ss_map)

        if vfwe_only:
            iter_max_size, iter_max_mass = None, None
        else:
            # Cluster-level inference
            iter_ss_map = self.masker.inverse_transform(iter_ss_map).get_fdata()
            iter_max_size, iter_max_mass = _calculate_cluster_measures(
                iter_ss_map, voxel_thresh, conn, tail="upper"
            )
        return iter_max_value, iter_max_size, iter_max_mass

    def correct_fwe_montecarlo(
        self,
        result,
        voxel_thresh=0.001,
        n_iters=10000,
        n_cores=1,
        vfwe_only=False,
    ):
        """Perform FWE correction using the max-value permutation method.

        Only call this method from within a Corrector.

        .. versionchanged:: 0.0.12

            * Fix the ``vfwe_only`` option.

        .. versionchanged:: 0.0.11

            * Rename ``*_level-cluster`` maps to ``*_desc-size_level-cluster``.
            * Add new ``*_desc-mass_level-cluster`` maps that use cluster mass-based inference.

        Parameters
        ----------
        result : :obj:`~nimare.results.MetaResult`
            Result object from a CBMA meta-analysis.
        voxel_thresh : :obj:`float`, optional
            Cluster-defining p-value threshold. Default is 0.001.
        n_iters : :obj:`int`, optional
            Number of iterations to build the voxel-level, cluster-size, and cluster-mass FWE
            null distributions. Default is 10000.
        n_cores : :obj:`int`, optional
            Number of cores to use for parallelization.
            If <=0, defaults to using all available cores. Default is 1.
        vfwe_only : :obj:`bool`, optional
            If True, only calculate the voxel-level FWE-corrected maps. Voxel-level correction
            can be performed very quickly if the Estimator's ``null_method`` was "montecarlo".
            Default is False.

        Returns
        -------
        images : :obj:`dict`
            Dictionary of 1D arrays corresponding to masked images generated by
            the correction procedure. The following arrays are generated by
            this method:

            -   ``logp_desc-size_level-cluster``: Cluster-level FWE-corrected ``-log10(p)`` map
                based on cluster size. This was previously simply called "logp_level-cluster".
                This array is **not** generated if ``vfwe_only`` is ``True``.
            -   ``logp_desc-mass_level-cluster``: Cluster-level FWE-corrected ``-log10(p)`` map
                based on cluster mass. According to :footcite:t:`bullmore1999global` and
                :footcite:t:`zhang2009cluster`, cluster mass-based inference is more powerful than
                cluster size.
                This array is **not** generated if ``vfwe_only`` is ``True``.
            -   ``logp_level-voxel``: Voxel-level FWE-corrected ``-log10(p)`` map.
                Voxel-level correction is generally more conservative than cluster-level
                correction, so it is only recommended for very large meta-analyses
                (i.e., hundreds of studies), per :footcite:t:`eickhoff2016behavior`.
        description : :obj:`str`
            A text description of the correction procedure.

        Notes
        -----
        If ``vfwe_only`` is ``False``, this method adds three new keys to the
        ``null_distributions_`` attribute:

            -   ``values_level-voxel_corr-fwe_method-montecarlo``: The maximum summary statistic
                value from each Monte Carlo iteration. An array of shape (n_iters,).
            -   ``values_desc-size_level-cluster_corr-fwe_method-montecarlo``: The maximum cluster
                size from each Monte Carlo iteration. An array of shape (n_iters,).
            -   ``values_desc-mass_level-cluster_corr-fwe_method-montecarlo``: The maximum cluster
                mass from each Monte Carlo iteration. An array of shape (n_iters,).

        See Also
        --------
        nimare.correct.FWECorrector : The Corrector from which to call this method.

        References
        ----------
        .. footbibliography::

        Examples
        --------
        >>> meta = MKDADensity()
        >>> result = meta.fit(dset)
        >>> corrector = FWECorrector(method='montecarlo', voxel_thresh=0.01,
                                     n_iters=5, n_cores=1)
        >>> cresult = corrector.transform(result)
        """
        stat_values = result.get_map("stat", return_type="array")

        if vfwe_only and (self.null_method == "montecarlo"):
            LGR.info("Using precalculated histogram for voxel-level FWE correction.")

            # Determine p- and z-values from stat values and null distribution.
            p_vfwe_values = nullhist_to_p(
                stat_values,
                self.null_distributions_["histweights_level-voxel_corr-fwe_method-montecarlo"],
                self.null_distributions_["histogram_bins"],
            )

        else:
            if vfwe_only:
                LGR.warn(
                    "In order to run this method with the 'vfwe_only' option, "
                    "the Estimator must use the 'montecarlo' null_method. "
                    "Running permutations from scratch."
                )

            null_xyz = vox2mm(
                np.vstack(np.where(self.masker.mask_img.get_fdata())).T,
                self.masker.mask_img.affine,
            )

            n_cores = _check_ncores(n_cores)

            # Identify summary statistic corresponding to intensity threshold
            ss_thresh = self._p_to_summarystat(voxel_thresh)

            rand_idx = np.random.choice(
                null_xyz.shape[0],
                size=(self.inputs_["coordinates"].shape[0], n_iters),
            )
            rand_xyz = null_xyz[rand_idx, :]
            iter_xyzs = np.split(rand_xyz, rand_xyz.shape[1], axis=1)
            iter_df = self.inputs_["coordinates"].copy()

            # Define connectivity matrix for cluster labeling
            conn = ndimage.generate_binary_structure(3, 2)

            with tqdm_joblib(tqdm(total=n_iters)):
                perm_results = Parallel(n_jobs=n_cores)(
                    delayed(self._correct_fwe_montecarlo_permutation)(
                        iter_xyzs[i_iter],
                        iter_df=iter_df,
                        conn=conn,
                        voxel_thresh=ss_thresh,
                        vfwe_only=vfwe_only,
                    )
                    for i_iter in range(n_iters)
                )

            fwe_voxel_max, fwe_cluster_size_max, fwe_cluster_mass_max = zip(*perm_results)

            if not vfwe_only:
                # Cluster-level FWE
                # Extract the summary statistics in voxel-wise (3D) form, threshold, and
                # cluster-label
                thresh_stat_values = self.masker.inverse_transform(stat_values).get_fdata()
                thresh_stat_values[thresh_stat_values <= ss_thresh] = 0
                labeled_matrix, _ = ndimage.label(thresh_stat_values, conn)

                cluster_labels, idx, cluster_sizes = np.unique(
                    labeled_matrix,
                    return_inverse=True,
                    return_counts=True,
                )
                assert cluster_labels[0] == 0

                # Cluster mass-based inference
                cluster_masses = np.zeros(cluster_labels.shape)
                for i_val in cluster_labels:
                    if i_val == 0:
                        cluster_masses[i_val] = 0

                    cluster_mass = np.sum(thresh_stat_values[labeled_matrix == i_val] - ss_thresh)
                    cluster_masses[i_val] = cluster_mass

                p_cmfwe_vals = null_to_p(cluster_masses, fwe_cluster_mass_max, "upper")
                p_cmfwe_map = p_cmfwe_vals[np.reshape(idx, labeled_matrix.shape)]

                p_cmfwe_values = np.squeeze(
                    self.masker.transform(
                        nib.Nifti1Image(p_cmfwe_map, self.masker.mask_img.affine)
                    )
                )
                logp_cmfwe_values = -np.log10(p_cmfwe_values)
                logp_cmfwe_values[np.isinf(logp_cmfwe_values)] = -np.log10(np.finfo(float).eps)
                z_cmfwe_values = p_to_z(p_cmfwe_values, tail="one")

                # Cluster size-based inference
                cluster_sizes[0] = 0  # replace background's "cluster size" with zeros
                p_csfwe_vals = null_to_p(cluster_sizes, fwe_cluster_size_max, "upper")
                p_csfwe_map = p_csfwe_vals[np.reshape(idx, labeled_matrix.shape)]

                p_csfwe_values = np.squeeze(
                    self.masker.transform(
                        nib.Nifti1Image(p_csfwe_map, self.masker.mask_img.affine)
                    )
                )
                logp_csfwe_values = -np.log10(p_csfwe_values)
                logp_csfwe_values[np.isinf(logp_csfwe_values)] = -np.log10(np.finfo(float).eps)
                z_csfwe_values = p_to_z(p_csfwe_values, tail="one")

                self.null_distributions_[
                    "values_desc-size_level-cluster_corr-fwe_method-montecarlo"
                ] = fwe_cluster_size_max
                self.null_distributions_[
                    "values_desc-mass_level-cluster_corr-fwe_method-montecarlo"
                ] = fwe_cluster_mass_max

            # Voxel-level FWE
            LGR.info("Using null distribution for voxel-level FWE correction.")
            p_vfwe_values = null_to_p(stat_values, fwe_voxel_max, tail="upper")
            self.null_distributions_[
                "values_level-voxel_corr-fwe_method-montecarlo"
            ] = fwe_voxel_max

        z_vfwe_values = p_to_z(p_vfwe_values, tail="one")
        logp_vfwe_values = -np.log10(p_vfwe_values)
        logp_vfwe_values[np.isinf(logp_vfwe_values)] = -np.log10(np.finfo(float).eps)

        if vfwe_only:
            # Return unthresholded value images
            maps = {
                "logp_level-voxel": logp_vfwe_values,
                "z_level-voxel": z_vfwe_values,
            }

        else:
            # Return unthresholded value images
            maps = {
                "logp_level-voxel": logp_vfwe_values,
                "z_level-voxel": z_vfwe_values,
                "logp_desc-size_level-cluster": logp_csfwe_values,
                "z_desc-size_level-cluster": z_csfwe_values,
                "logp_desc-mass_level-cluster": logp_cmfwe_values,
                "z_desc-mass_level-cluster": z_cmfwe_values,
            }

<<<<<<< HEAD
        if vfwe_only:
            description = (
                "Family-wise error correction was performed using a voxel-level Monte Carlo "
                "procedure. "
                "In this procedure, null datasets are generated in which dataset coordinates are "
                "substituted with coordinates randomly drawn from the meta-analysis mask, and "
                "the maximum summary statistic is retained. "
                f"This procedure was repeated {n_iters} times to build a null distribution of "
                "summary statistics."
            )
        else:
            description = (
                "Family-wise error rate correction was performed using a Monte Carlo procedure. "
                "In this procedure, null datasets are generated in which dataset coordinates are "
                "substituted with coordinates randomly drawn from the meta-analysis mask, and "
                "maximum values are retained. "
                f"This procedure was repeated {n_iters} times to build null distributions of "
                "summary statistics, cluster sizes, and cluster masses. "
                "Clusters for cluster-level correction were defined using edge-wise connectivity "
                f"and a voxel-level threshold of p < {voxel_thresh} from the uncorrected null "
                "distribution."
            )

        return images, description
=======
        return maps, {}
>>>>>>> 87c3ce30


class PairwiseCBMAEstimator(CBMAEstimator):
    """Base class for pairwise coordinate-based meta-analysis methods.

    .. versionchanged:: 0.0.12

        - Use a 4D sparse array for modeled activation maps.

    .. versionchanged:: 0.0.8

        * [REF] Use saved MA maps, when available.

    .. versionadded:: 0.0.3

    Parameters
    ----------
    kernel_transformer : :obj:`~nimare.meta.kernel.KernelTransformer`, optional
        Kernel with which to convolve coordinates from dataset. Default is
        ALEKernel.
    *args
        Optional arguments to the :obj:`~nimare.base.MetaEstimator` __init__
        (called automatically).
    **kwargs
        Optional keyword arguments to the :obj:`~nimare.base.MetaEstimator`
        __init__ (called automatically).
    """

    def _compute_summarystat_est(self, ma_values):
        """Calculate the Estimator's summary statistic.

        This method is only included because CBMAEstimator has it as an abstract method.
        PairwiseCBMAEstimators are not constructed uniformly enough for this structure to work
        consistently.
        """
        raise NotImplementedError

    def fit(self, dataset1, dataset2, drop_invalid=True):
        """Fit Estimator to two Datasets.

        Parameters
        ----------
        dataset1/dataset2 : :obj:`~nimare.dataset.Dataset`
            Dataset objects to analyze.

        Returns
        -------
        :obj:`~nimare.results.MetaResult`
            Results of Estimator fitting.

        Notes
        -----
        The `fit` method is a light wrapper that runs input validation and
        preprocessing before fitting the actual model. Estimators' individual
        "fitting" methods are implemented as `_fit`, although users should
        call `fit`.
        """
        # Reproduce fit() for dataset1 to collect and process inputs.
        self._collect_inputs(dataset1, drop_invalid=drop_invalid)
        self._preprocess_input(dataset1)
        if "ma_maps" in self.inputs_.keys():
            # Grab pre-generated MA maps
            self.inputs_["ma_maps1"] = self.inputs_.pop("ma_maps")

        self.inputs_["id1"] = self.inputs_.pop("id")
        self.inputs_["coordinates1"] = self.inputs_.pop("coordinates")

        # Reproduce fit() for dataset2 to collect and process inputs.
        self._collect_inputs(dataset2, drop_invalid=drop_invalid)
        self._preprocess_input(dataset2)
        if "ma_maps" in self.inputs_.keys():
            # Grab pre-generated MA maps
            self.inputs_["ma_maps2"] = self.inputs_.pop("ma_maps")

        self.inputs_["id2"] = self.inputs_.pop("id")
        self.inputs_["coordinates2"] = self.inputs_.pop("coordinates")

        # Now run the Estimator-specific _fit() method.
<<<<<<< HEAD
        maps, description = self._fit(dataset1, dataset2)
=======
        maps, tables = self._fit(dataset1, dataset2)
>>>>>>> 87c3ce30

        if hasattr(self, "masker") and self.masker is not None:
            masker = self.masker
        else:
            masker = dataset1.masker

<<<<<<< HEAD
        return MetaResult(self, mask=masker, maps=maps, description=description)
=======
        return MetaResult(self, mask=masker, maps=maps, tables=tables)
>>>>>>> 87c3ce30
<|MERGE_RESOLUTION|>--- conflicted
+++ resolved
@@ -188,12 +188,8 @@
         p_values, z_values = self._summarystat_to_p(stat_values, null_method=self.null_method)
 
         images = {"stat": stat_values, "p": p_values, "z": z_values}
-<<<<<<< HEAD
         description = self._generate_description()
-        return images, description
-=======
-        return images, {}
->>>>>>> 87c3ce30
+        return images, {}, description
 
     def _compute_weights(self, ma_values):
         """Perform optional weight computation routine.
@@ -838,7 +834,6 @@
                 "z_desc-mass_level-cluster": z_cmfwe_values,
             }
 
-<<<<<<< HEAD
         if vfwe_only:
             description = (
                 "Family-wise error correction was performed using a voxel-level Monte Carlo "
@@ -862,10 +857,7 @@
                 "distribution."
             )
 
-        return images, description
-=======
-        return maps, {}
->>>>>>> 87c3ce30
+        return maps, {}, description
 
 
 class PairwiseCBMAEstimator(CBMAEstimator):
@@ -944,19 +936,11 @@
         self.inputs_["coordinates2"] = self.inputs_.pop("coordinates")
 
         # Now run the Estimator-specific _fit() method.
-<<<<<<< HEAD
-        maps, description = self._fit(dataset1, dataset2)
-=======
-        maps, tables = self._fit(dataset1, dataset2)
->>>>>>> 87c3ce30
+        maps, tables, description = self._fit(dataset1, dataset2)
 
         if hasattr(self, "masker") and self.masker is not None:
             masker = self.masker
         else:
             masker = dataset1.masker
 
-<<<<<<< HEAD
-        return MetaResult(self, mask=masker, maps=maps, description=description)
-=======
-        return MetaResult(self, mask=masker, maps=maps, tables=tables)
->>>>>>> 87c3ce30
+        return MetaResult(self, mask=masker, maps=maps, tables=tables, description=description)