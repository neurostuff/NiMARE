--- conflicted
+++ resolved
@@ -20,9 +20,6 @@
 from nimare.results import MetaResult
 from nimare.stats import null_to_p, nullhist_to_p
 from nimare.transforms import p_to_z
-<<<<<<< HEAD
-from nimare.utils import _check_type, _safe_transform, tqdm_joblib, use_memmap, vox2mm
-=======
 from nimare.utils import (
     _add_metadata_to_dataframe,
     _check_ncores,
@@ -34,7 +31,6 @@
     use_memmap,
     vox2mm,
 )
->>>>>>> b186fb4b
 
 LGR = logging.getLogger(__name__)
 
