--- conflicted
+++ resolved
@@ -9,21 +9,13 @@
 from scipy import ndimage
 from tqdm.auto import tqdm
 
-<<<<<<< HEAD
-from ...base import Estimator
-from ...results import MetaResult
-from ...stats import null_to_p, nullhist_to_p
-from ...transforms import p_to_z
-from ...utils import (
-=======
-from nimare.base import MetaEstimator
+from nimare.base import Estimator
 from nimare.meta.kernel import KernelTransformer
 from nimare.meta.utils import _calculate_cluster_measures, _get_last_bin
 from nimare.results import MetaResult
 from nimare.stats import null_to_p, nullhist_to_p
 from nimare.transforms import p_to_z
 from nimare.utils import (
->>>>>>> 6cd751e3
     _add_metadata_to_dataframe,
     _check_ncores,
     _check_type,
