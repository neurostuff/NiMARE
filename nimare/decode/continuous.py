--- conflicted
+++ resolved
@@ -8,25 +8,14 @@
 from nilearn.masking import apply_mask
 from tqdm.auto import tqdm
 
-<<<<<<< HEAD
-from .. import references
-from ..due import due
-from ..meta.cbma.base import CBMAEstimator
-from ..meta.cbma.mkda import MKDAChi2
-from ..stats import pearson
-from ..utils import _check_type, _safe_transform
-from .base import Decoder
-from .utils import weight_priors
-=======
 from nimare import references
-from nimare.base import Decoder
+from nimare.decode.base import Decoder
 from nimare.decode.utils import weight_priors
 from nimare.due import due
 from nimare.meta.cbma.base import CBMAEstimator
 from nimare.meta.cbma.mkda import MKDAChi2
 from nimare.stats import pearson
 from nimare.utils import _check_type, _safe_transform
->>>>>>> 6cd751e3
 
 LGR = logging.getLogger(__name__)
 
