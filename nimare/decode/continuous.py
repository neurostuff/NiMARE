--- conflicted
+++ resolved
@@ -9,12 +9,8 @@
 from tqdm.auto import tqdm
 
 from nimare import references
-<<<<<<< HEAD
-from nimare.base import Decoder
 from nimare.dataset import DatasetSearcher
-=======
 from nimare.decode.base import Decoder
->>>>>>> b186fb4b
 from nimare.decode.utils import weight_priors
 from nimare.due import due
 from nimare.meta.cbma.base import CBMAEstimator
