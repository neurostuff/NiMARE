"""Plot figures for report."""
import matplotlib.colors as mcolors
import matplotlib.patches as mpatches
import matplotlib.pyplot as plt
import numpy as np
import pandas as pd
import plotly.express as px
from nilearn import datasets
from nilearn.plotting import (
    plot_connectome,
    plot_img,
    plot_roi,
    plot_stat_map,
    view_connectome,
    view_img,
)
from ridgeplot import ridgeplot
<<<<<<< HEAD
from scipy import stats
=======
>>>>>>> eb19ff60
from scipy.cluster.hierarchy import leaves_list, linkage, optimal_leaf_ordering

from nimare.utils import _boolean_unmask

TABLE_STYLE = [
    dict(
        selector="th, td",
        props=[
            ("text-align", "center"),
            ("font-family", "monospace"),
            ("font-size", "15px"),
            ("padding", "5px 3px"),
            ("margin", "0px 3px"),
            ("border", "1px solid #ddd"),
        ],
    ),
]


PXS_PER_STD = 30  # Number of pixels per study, control the size (height) of Plotly figures
MAX_CHARS = 20  # Maximum number of characters for labels


def _check_extention(filename, exts):
    if filename.suffix not in exts:
        raise ValueError(
            f'The "out_filename" provided has extension {filename.suffix}. '
            f'Valid extensions are {", ".join(exts)}.'
        )


def _reorder_matrix(mat, row_labels, col_labels, symmetric=False, reorder="single"):
    """Reorder a matrix.

    This function reorders the provided matrix. It was adaptes from
    nilearn.plotting.plot_matrix._reorder_matrix to reorder non-square matrices.

        License
    -------
    New BSD License
    Copyright (c) 2007 - 2023 The nilearn developers.
    Redistribution and use in source and binary forms, with or without
    modification, are permitted provided that the following conditions are met:
    a. Redistributions of source code must retain the above copyright notice,
        this list of conditions and the following disclaimer.
    b. Redistributions in binary form must reproduce the above copyright
        notice, this list of conditions and the following disclaimer in the
        documentation and/or other materials provided with the distribution.
    c. Neither the name of the nilearn developers nor the names of
        its contributors may be used to endorse or promote products
        derived from this software without specific prior written
        permission.
    THIS SOFTWARE IS PROVIDED BY THE COPYRIGHT HOLDERS AND CONTRIBUTORS "AS IS"
    AND ANY EXPRESS OR IMPLIED WARRANTIES, INCLUDING, BUT NOT LIMITED TO, THE
    IMPLIED WARRANTIES OF MERCHANTABILITY AND FITNESS FOR A PARTICULAR PURPOSE
    ARE DISCLAIMED. IN NO EVENT SHALL THE REGENTS OR CONTRIBUTORS BE LIABLE FOR
    ANY DIRECT, INDIRECT, INCIDENTAL, SPECIAL, EXEMPLARY, OR CONSEQUENTIAL
    DAMAGES (INCLUDING, BUT NOT LIMITED TO, PROCUREMENT OF SUBSTITUTE GOODS OR
    SERVICES; LOSS OF USE, DATA, OR PROFITS; OR BUSINESS INTERRUPTION) HOWEVER
    CAUSED AND ON ANY THEORY OF LIABILITY, WHETHER IN CONTRACT, STRICT
    LIABILITY, OR TORT (INCLUDING NEGLIGENCE OR OTHERWISE) ARISING IN ANY WAY
    OUT OF THE USE OF THIS SOFTWARE, EVEN IF ADVISED OF THE POSSIBILITY OF SUCH
    DAMAGE.
    """
    if not row_labels or not col_labels:
        raise ValueError("Labels are needed to show the reordering.")

    # Order rows
    row_linkage_matrix = linkage(mat, method=reorder)
    row_ordered_linkage = optimal_leaf_ordering(row_linkage_matrix, mat)
    row_index = leaves_list(row_ordered_linkage)

    # Make sure labels is an ndarray and copy it
    row_labels = np.array(row_labels).copy()

    if not symmetric:
        # Order columns
        col_linkage_matrix = linkage(mat.T, method=reorder)
        col_ordered_linkage = optimal_leaf_ordering(col_linkage_matrix, mat.T)
        col_index = leaves_list(col_ordered_linkage)

        col_labels = np.array(col_labels).copy()
    else:
        col_index = row_index
        col_labels = row_labels

    mat = mat.copy()

    # and reorder labels and matrix
    row_labels = row_labels[row_index].tolist()
    col_labels = col_labels[col_index].tolist()
    mat = mat[row_index, :][:, col_index]

    return mat, row_labels, col_labels


def plot_static_brain(img, out_filename, threshold=1e-06):
    """Plot static brain image.

    .. versionadded:: 0.1.0

    Parameters
    ----------
    img : :obj:`~nibabel.nifti1.Nifti1Image`
        Stat image to plot.
    out_filename : :obj:`pathlib.Path`
        The name of an image file to export the plot to.
        Valid extensions are '.png', '.pdf', '.svg'.
    threshold: a number, None, or 'auto', optional
        If None is given, the image is not thresholded. If a number is given, it is
        used to threshold the image: values below the threshold (in absolute value)
        are plotted as transparent. If 'auto' is given, the threshold is determined
        magically by analysis of the image. Default=1e-6.
    """
    _check_extention(out_filename, [".png", ".pdf", ".svg"])

    template = datasets.load_mni152_template(resolution=1)
    fig = plot_stat_map(
        img,
        bg_img=template,
        black_bg=False,
        draw_cross=False,
        threshold=threshold,
        display_mode="mosaic",
    )
    fig.savefig(out_filename, dpi=300)
    fig.close()


def plot_mask(mask, out_filename):
    """Plot mask.

    .. versionadded:: 0.1.0

    Parameters
    ----------
    img : :obj:`~nibabel.nifti1.Nifti1Image`
        Mask image to plot.
    out_filename : :obj:`pathlib.Path`
        The name of an image file to export the plot to.
        Valid extensions are '.png', '.pdf', '.svg'.
    """
    _check_extention(out_filename, [".png", ".pdf", ".svg"])

    template = datasets.load_mni152_template(resolution=1)

    fig = plot_roi(
        mask,
        bg_img=template,
        black_bg=False,
        draw_cross=False,
        cmap="Blues",
        vmin=0,
        vmax=1,
        alpha=0.7,
        display_mode="mosaic",
    )
    fig.savefig(out_filename, dpi=300)
    fig.close()


def plot_coordinates(
    coordinates_df,
    out_static_filename,
    out_interactive_filename,
    out_legend_filename,
):
    """Plot static and interactive coordinates.

    .. versionadded:: 0.1.0

    Parameters
    ----------
    coordinates_df : :obj:`pandas.DataFrame`
        A DataFrame with the coordinates in the dataset.
    out_static_filename : :obj:`pathlib.Path`
        The name of an image file to export the static plot to.
        Valid extensions are '.png', '.pdf', '.svg'.
    out_interactive_filename : :obj:`pathlib.Path`
        The name of an image file to export the interactive plot to.
        Valid extension is '.html'.
    out_legend_filename : :obj:`pathlib.Path`
        The name of an image file to export the legend plot to.
        Valid extensions are '.png', '.pdf', '.svg'.
    """
    _check_extention(out_static_filename, [".png", ".pdf", ".svg"])
    _check_extention(out_interactive_filename, [".html"])
    _check_extention(out_legend_filename, [".png", ".pdf", ".svg"])

    node_coords = coordinates_df[["x", "y", "z"]].to_numpy()
    n_coords = len(node_coords)
    adjacency_matrix = np.zeros((n_coords, n_coords))

    # Generate dictionary and array of colors for each unique ID
    ids = coordinates_df["study_id"].to_list()
    unq_ids = np.unique(ids)
    cmap = plt.cm.get_cmap("tab20", len(unq_ids))
    colors_dict = {unq_id: mcolors.to_hex(cmap(i)) for i, unq_id in enumerate(unq_ids)}
    colors = [colors_dict[id_] for id_ in ids]

    fig = plot_connectome(adjacency_matrix, node_coords, node_color=colors)
    fig.savefig(out_static_filename, dpi=300)
    fig.close()

    # Generate legend
    patches_lst = [
        mpatches.Patch(color=color, label=label) for label, color in colors_dict.items()
    ]

    # Plot legeng
    max_len_per_page = 200
    max_legend_len = max(len(id_) for id_ in unq_ids)
    ncol = 1 if max_legend_len > max_len_per_page else int(max_len_per_page / max_legend_len)
    labl_fig, ax = plt.subplots(1, 1)
    labl_fig.legend(
        handles=patches_lst,
        ncol=ncol,
        fontsize=10,
        loc="center",
    )
    ax.axis("off")
    labl_fig.savefig(out_legend_filename, bbox_inches="tight", dpi=300)
    plt.close()

    # Plot interactive connectome
    html_view = view_connectome(
        adjacency_matrix,
        node_coords,
        node_size=10,
        colorbar=False,
        node_color=colors,
    )
    html_view.save_as_html(out_interactive_filename)


def plot_interactive_brain(img, out_filename, threshold=1e-06):
    """Plot interactive brain image.

    .. versionadded:: 0.1.0

    Parameters
    ----------
    img : :obj:`~nibabel.nifti1.Nifti1Image`
        Stat image to plot.
    out_filename : :obj:`pathlib.Path`
        The name of an image file to export the plot to. Valid extension is '.html'.
    threshold: a number, None, or 'auto', optional
        If None is given, the image is not thresholded. If a number is given, it is
        used to threshold the image: values below the threshold (in absolute value)
        are plotted as transparent. If 'auto' is given, the threshold is determined
        magically by analysis of the image. Default=1e-6.
    """
    _check_extention(out_filename, [".html"])

    template = datasets.load_mni152_template(resolution=1)
    html_view = view_img(img, bg_img=template, black_bg=False, threshold=threshold)
    html_view.save_as_html(out_filename)


def plot_heatmap(
    data_df,
    out_filename,
    symmetric=False,
    reorder="single",
    cmap="Reds",
    zmin=None,
    zmax=None,
):
    """Plot heatmap.

    .. versionadded:: 0.1.0

    Parameters
    ----------
    data_df : :obj:`pandas.DataFrame`
        A DataFrame with the data for the heatmap. It could be a correlation matrix or
        a contribution matrix with information about the relative contributions of
        each experiment to each cluster in the thresholded map.
    out_filename : :obj:`pathlib.Path`
        The name of an image file to export the plot to.
        Valid extension is '.html'.
    symmetric : :obj:`bool`, optional
        Whether to reorder the matrix symmetrically. Use True if using a correlation matrix.
        Default is False.
    reorder : :obj:`str`, optional
        The method to use for reordering the matrix. Default is 'average'.
    cmap : :obj:`str`, optional
        The colormap to use. Default is 'Reds'.
    zmin : :obj:`float`, optional
        The minimum value to use for the colormap. Default is None.
    zmax : :obj:`float`, optional
        The maximum value to use for the colormap. Default is None.
    """
    _check_extention(out_filename, [".html"])

    n_studies, n_clusters = data_df.shape
    if (n_studies > 2) and (n_clusters > 2):
        # Reorder matrix only if more than 1 cluster/experiment
        mat = data_df.to_numpy()
        row_labels, col_labels = (
            data_df.index.to_list(),
            data_df.columns.to_list(),
        )
        new_mat, new_row_labels, new_col_labels = _reorder_matrix(
            mat,
            row_labels,
            col_labels,
            symmetric=symmetric,
            reorder=reorder,
        )

        # Truncate labels to MAX_CHARS characters
        x_labels = [label[:MAX_CHARS] for label in new_col_labels]
        y_labels = [label[:MAX_CHARS] for label in new_row_labels]
        data_df = pd.DataFrame(new_mat, columns=x_labels, index=y_labels)

    fig = px.imshow(data_df, color_continuous_scale=cmap, zmin=zmin, zmax=zmax, aspect="equal")

    height = n_studies * PXS_PER_STD
    fig.update_layout(autosize=True, height=height)
    fig.write_html(out_filename, full_html=True, include_plotlyjs=True)


def gen_table(clusters_table, out_filename):
    """Generate table.

    .. versionadded:: 0.1.0

    Parameters
    ----------
    clusters_table : :obj:`pandas.DataFrame`
        A DataFrame with information about each cluster.
    out_filename : :obj:`pathlib.Path`
        The name of an image file to export the plot to.
        Valid extension is '.html'.
    """
    _check_extention(out_filename, [".html"])

    clust_ids = clusters_table["Cluster ID"].to_list()
    clusters_table = clusters_table.drop(columns=["Cluster ID"])

    tail = [c_id.split(" ")[0].split("Tail")[0] for c_id in clust_ids]
    ids = [c_id.split(" ")[1] for c_id in clust_ids]
    tuples = list(zip(*[tail, ids]))
    row = pd.MultiIndex.from_tuples(tuples)
    clusters_table.index = row
    clusters_table.index = clusters_table.index.rename(["Tail", "Cluster ID"])

    styled_df = clusters_table.style.format(precision=2).set_table_styles(TABLE_STYLE)
    styled_df.to_html(out_filename)


def plot_clusters(img, out_filename):
    """Plot clusters.

    .. versionadded:: 0.1.0

    Parameters
    ----------
    img : :obj:`~nibabel.nifti1.Nifti1Image`
        Label image to plot.
    out_filename : :obj:`pathlib.Path`
        The name of an image file to export the plot to.
        Valid extensions are '.png', '.pdf', '.svg'.
    """
    _check_extention(out_filename, [".png", ".pdf", ".svg"])

    template = datasets.load_mni152_template(resolution=1)

    # Define cmap depending on the number of clusters
    clust_ids = list(np.unique(img.get_fdata())[1:])
    cmap = plt.cm.get_cmap("tab20", len(clust_ids))

    fig = plot_roi(
        img,
        bg_img=template,
        black_bg=False,
        draw_cross=False,
        cmap=cmap,
        alpha=0.8,
        colorbar=True,
        display_mode="mosaic",
    )
    fig.savefig(out_filename, dpi=300)
    fig.close()


def _plot_true_voxels(maps_arr, ids_, out_filename):
    """Plot percentage of true voxels.

    .. versionadded:: 0.2.2

    """
    n_voxels = maps_arr.shape[1]
    mask = ~np.isnan(maps_arr) & (maps_arr != 0)

    perc_voxs = mask.sum(axis=1) / n_voxels
    perc_vals = [f"{perc_vox:.0%}" for perc_vox in perc_voxs]

    valid_df = pd.DataFrame({"ID": ids_, "Voxels Included": perc_vals})
    valid_sorted_df = valid_df.sort_values("Voxels Included", ascending=True)

    fig = px.strip(
        valid_sorted_df,
        y="Voxels Included",
        color="ID",
    )

    fig.update_xaxes(showline=True, linewidth=2, linecolor="black", mirror=True)
    fig.update_yaxes(
        constrain="domain",
        showline=True,
        linewidth=2,
        linecolor="black",
        mirror=True,
        title="Percentage of voxels included",
    )
    fig.update_layout(
        height=400,
        autosize=True,
        font_size=14,
        plot_bgcolor="white",
        xaxis_gridcolor="white",
        yaxis_gridcolor="white",
        xaxis_gridwidth=2,
        showlegend=False,
    )
    fig.write_html(out_filename, full_html=True, include_plotlyjs=True)


def _plot_ridgeplot(maps_arr, ids_, x_label, out_filename):
    """Plot histograms of the images.

    .. versionadded:: 0.2.0

    """
    n_studies = len(ids_)
    labels = [id_[:MAX_CHARS] for id_ in ids_]  # Truncate labels to MAX_CHARS characters

    mask = ~np.isnan(maps_arr) & (maps_arr != 0)
    maps_lst = [maps_arr[i][mask[i]] for i in range(n_studies)]

    N_KDE_POINTS = 100
    max_val = 8 if x_label == "Z" else 1
    kde_points = np.linspace(-max_val, max_val, N_KDE_POINTS)
    bandwidth = 0.5 if x_label == "Z" else 0.1

    fig = ridgeplot(
        samples=maps_lst,
        labels=labels,
        coloralpha=0.98,
        bandwidth=bandwidth,
        kde_points=kde_points,
        colorscale="Bluered",
        colormode="mean-means",
        spacing=PXS_PER_STD / 100,
        linewidth=2,
    )

    height = n_studies * PXS_PER_STD
    fig.update_layout(
        height=height,
        autosize=True,
        font_size=14,
        plot_bgcolor="white",
        xaxis_gridcolor="white",
        yaxis_gridcolor="white",
        xaxis_gridwidth=2,
        xaxis_title=x_label,
        showlegend=False,
    )
    fig.write_html(out_filename, full_html=True, include_plotlyjs=True)


def _plot_sumstats(maps_arr, ids_, out_filename):
    """Plot summary statistics of the images.

    .. versionadded:: 0.2.2

    """
    n_studies = len(ids_)
    mask = ~np.isnan(maps_arr) & (maps_arr != 0)
    maps_lst = [maps_arr[i][mask[i]] for i in range(n_studies)]

    stats_lbls = [
        "Mean",
        "STD",
        "Var",
        "Median",
        "Mode",
        "Min",
        "Max",
        "Skew",
        "Kurtosis",
        "Range",
        "Moment",
        "IQR",
    ]

    scores, stats_labels, id_lst = [], [], []
    for id_, map_ in zip(ids_, maps_lst):
        scores.append(
            [
                np.mean(map_),
                np.std(map_),
                np.var(map_),
                np.median(map_),
                stats.mode(map_)[0],
                np.min(map_),
                np.max(map_),
                stats.skew(map_),
                stats.kurtosis(map_),
                np.max(map_) - np.min(map_),
                stats.moment(map_, moment=4),
                stats.iqr(map_),
            ]
        )
        stats_labels.extend(stats_lbls)
        id_lst.extend([id_] * len(stats_lbls))

    data_df = pd.DataFrame(
        {"ID": np.hstack(id_lst), "Score": np.hstack(scores), "Stat": np.hstack(stats_labels)}
    )

    fig = px.strip(
        data_df,
        y="Score",
        color="ID",
        facet_col="Stat",
        stripmode="group",
        facet_col_wrap=4,
        facet_col_spacing=0.08,
    )

    fig.update_xaxes(showline=True, linewidth=2, linecolor="black", mirror=True)
    fig.update_yaxes(
        constrain="domain",
        matches=None,
        showline=True,
        linewidth=2,
        linecolor="black",
        mirror=True,
        title=None,
    )
    fig.update_layout(
        height=900,
        autosize=True,
        font_size=14,
        plot_bgcolor="white",
        xaxis_gridcolor="white",
        yaxis_gridcolor="white",
        xaxis_gridwidth=2,
        showlegend=False,
    )
    fig.for_each_yaxis(lambda yaxis: yaxis.update(showticklabels=True))
    fig.write_html(out_filename, full_html=True, include_plotlyjs=True)


def _plot_relcov_map(maps_arr, masker, aggressive_mask, out_filename):
    """Plot relative coverage map.

    .. versionadded:: 0.2.0

    """
    _check_extention(out_filename, [".png", ".pdf", ".svg"])

    epsilon = 1e-05

    # Binaries maps and create relative coverage map
    binary_maps_arr = np.where((-epsilon > maps_arr) | (maps_arr > epsilon), 1, 0)
    coverage_arr = np.sum(binary_maps_arr, axis=0) / binary_maps_arr.shape[0]

    # Add bad voxels back to the arr to transform it back to an image
    coverage_arr = _boolean_unmask(coverage_arr, aggressive_mask)
    coverage_img = masker.inverse_transform(coverage_arr)

    # Plot coverage map
    template = datasets.load_mni152_template(resolution=1)
    fig = plot_img(
        coverage_img,
        bg_img=template,
        black_bg=False,
        draw_cross=False,
        threshold=epsilon,
        alpha=0.7,
        colorbar=True,
        cmap="Blues",
        vmin=0,
        vmax=1,
        display_mode="mosaic",
    )
    fig.savefig(out_filename, dpi=300)
    fig.close()


def _plot_dof_map(dof_map, out_filename):
    """Plot DoF map.

    .. versionadded:: 0.2.1

    """
    _check_extention(out_filename, [".png", ".pdf", ".svg"])

    epsilon = 1e-05

    # Plot coverage map
    template = datasets.load_mni152_template(resolution=1)
    fig = plot_img(
        dof_map,
        bg_img=template,
        black_bg=False,
        draw_cross=False,
        threshold=epsilon,
        alpha=0.7,
        colorbar=True,
        cmap="YlOrRd",
        vmin=0,
        display_mode="mosaic",
    )
    fig.savefig(out_filename, dpi=300)
    fig.close()<|MERGE_RESOLUTION|>--- conflicted
+++ resolved
@@ -15,10 +15,7 @@
     view_img,
 )
 from ridgeplot import ridgeplot
-<<<<<<< HEAD
 from scipy import stats
-=======
->>>>>>> eb19ff60
 from scipy.cluster.hierarchy import leaves_list, linkage, optimal_leaf_ordering
 
 from nimare.utils import _boolean_unmask
