--- conflicted
+++ resolved
@@ -10,17 +10,10 @@
 from nilearn.reporting import get_clusters_table
 from scipy import stats
 
-<<<<<<< HEAD
-from . import references
-from .base import NiMAREBase
-from .due import due
-from .utils import _dict_to_coordinates, _dict_to_df, _listify, get_masker
-=======
 from nimare import references
-from nimare.base import Transformer
+from nimare.base import NiMAREBase
 from nimare.due import due
 from nimare.utils import _dict_to_coordinates, _dict_to_df, _listify, get_masker
->>>>>>> 6cd751e3
 
 LGR = logging.getLogger(__name__)
 
