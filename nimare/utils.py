--- conflicted
+++ resolved
@@ -17,14 +17,11 @@
 import nibabel as nib
 import numpy as np
 import pandas as pd
-<<<<<<< HEAD
 import patsy
 import sparse
-=======
 from nilearn._utils import check_niimg_3d
 from nilearn._utils.niimg import _safe_get_data
 from nilearn.image import new_img_like, resampling, threshold_img
->>>>>>> ad09e4fe
 from nilearn.input_data import NiftiMasker
 from scipy.ndimage import (
     center_of_mass,
@@ -1837,8 +1834,9 @@
             "studyset must be: a dictionary, a path to a json file, or studyset object"
         )
 
-<<<<<<< HEAD
-    return cluster_coms
+    if annotation:
+        studyset.annotations = annotation
+    return studyset
 
 
 def coef_spline_bases(axis_coords, spacing, margin):
@@ -1984,9 +1982,4 @@
             )  # add dummy encoded moderators (except from the reference subgroup)
         else:
             new_moderators.append(moderator)
-    return dataset_annotations, new_moderators
-=======
-    if annotation:
-        studyset.annotations = annotation
-    return studyset
->>>>>>> ad09e4fe
+    return dataset_annotations, new_moderators