"""Utility functions for NiMARE."""
import contextlib
import datetime
import inspect
import logging
import multiprocessing as mp
import os
import os.path as op
import re
from functools import wraps
from tempfile import mkstemp

import joblib
import nibabel as nib
import numpy as np
import pandas as pd
from nilearn.input_data import NiftiMasker

from nimare import references
from nimare.due import due

LGR = logging.getLogger(__name__)


def _check_ncores(n_cores):
    """Check number of cores used for method.

    .. versionadded:: 0.0.12
        Moved from Estimator._check_ncores into its own function.
    """
    if n_cores <= 0:
        n_cores = mp.cpu_count()
    elif n_cores > mp.cpu_count():
        LGR.warning(
            f"Desired number of cores ({n_cores}) greater than number "
            f"available ({mp.cpu_count()}). Setting to {mp.cpu_count()}."
        )
        n_cores = mp.cpu_count()
    return n_cores


def get_resource_path():
    """Return the path to general resources, terminated with separator.

    Resources are kept outside package folder in "datasets".
    Based on function by Yaroslav Halchenko used in Neurosynth Python package.
    """
    return op.abspath(op.join(op.dirname(__file__), "resources") + op.sep)


def get_template(space="mni152_2mm", mask=None):
    """Load template file.

    .. versionchanged:: 0.0.11

        - Remove the ``mask="gm"`` option.
        - Replace the nilearn templates with ones downloaded directly from TemplateFlow.

    Parameters
    ----------
    space : {'mni152_1mm', 'mni152_2mm', 'ale_2mm'}, optional
        Template to load. Default is 'mni152_2mm'.
        The options are:

            -   mni152_1mm: The MNI152NLin6Asym template at 1mm3 resolution,
                downloaded from TemplateFlow. The shape of this template is 182x218x182 voxels.
            -   mni152_2mm: The MNI152NLin6Asym template at 2mm3 resolution,
                downloaded from TemplateFlow. The shape of this template is 91x109x91 voxels.
            -   ale_2mm: The template used is the MNI152NLin6Asym template at 2mm3 resolution,
                but if ``mask='brain'``, then a brain mask taken from GingerALE will be used.
                The brain mask corresponds to GingerALE's "more conservative" mask.
                The shape of this template is 91x109x91 voxels.
    mask : {None, 'brain'}, optional
        Whether to return the raw T1w template (None) or a brain mask ('brain').
        Default is None.

    Returns
    -------
    img : :obj:`~nibabel.nifti1.Nifti1Image`
        Template image object.
    """
    template_dir = op.join(get_resource_path(), "templates")
    if space == "mni152_1mm":
        if mask is None:
            img = nib.load(op.join(template_dir, "tpl-MNI152NLin6Asym_res-01_T1w.nii.gz"))
        elif mask == "brain":
            img = nib.load(
                op.join(template_dir, "tpl-MNI152NLin6Asym_res-01_desc-brain_mask.nii.gz")
            )
        else:
            raise ValueError(f"Mask option '{mask}' not supported")
    elif space == "mni152_2mm":
        if mask is None:
            img = nib.load(op.join(template_dir, "tpl-MNI152NLin6Asym_res-02_T1w.nii.gz"))
        elif mask == "brain":
            img = nib.load(
                op.join(template_dir, "tpl-MNI152NLin6Asym_res-02_desc-brain_mask.nii.gz")
            )
        else:
            raise ValueError(f"Mask option '{mask}' not supported")
    elif space == "ale_2mm":
        if mask is None:
            img = nib.load(op.join(template_dir, "tpl-MNI152NLin6Asym_res-02_T1w.nii.gz"))
        elif mask == "brain":
            # Not the same as the nilearn brain mask, but should correspond to
            # the default "more conservative" MNI152 mask in GingerALE.
            img = nib.load(op.join(template_dir, "MNI152_2x2x2_brainmask.nii.gz"))
        else:
            raise ValueError(f"Mask option '{mask}' not supported")
    else:
        raise ValueError(f"Space '{space}' not supported")

    # Coerce to array-image
    img = nib.Nifti1Image(img.get_fdata(), affine=img.affine, header=img.header)
    return img


def get_masker(mask):
    """Get an initialized, fitted nilearn Masker instance from passed argument.

    Parameters
    ----------
    mask : str, :class:`nibabel.nifti1.Nifti1Image`, or any nilearn Masker

    Returns
    -------
    masker : an initialized, fitted instance of a subclass of
        `nilearn.input_data.base_masker.BaseMasker`
    """
    if isinstance(mask, str):
        mask = nib.load(mask)

    if isinstance(mask, nib.nifti1.Nifti1Image):
        # Coerce to array-image
        mask = nib.Nifti1Image(mask.get_fdata(), affine=mask.affine, header=mask.header)

        mask = NiftiMasker(mask)

    if not (hasattr(mask, "transform") and hasattr(mask, "inverse_transform")):
        raise ValueError(
            "mask argument must be a string, a nibabel image, or a Nilearn Masker instance."
        )

    # Fit the masker if needed
    if not hasattr(mask, "mask_img_"):
        mask.fit()

    return mask


def vox2mm(ijk, affine):
    """Convert matrix subscripts to coordinates.

    .. versionchanged:: 0.0.8

        * [ENH] This function was part of `nimare.transforms` in previous versions (0.0.3-0.0.7)

    Parameters
    ----------
    ijk : (X, 3) :obj:`numpy.ndarray`
        Matrix subscripts for coordinates being transformed.
        One row for each coordinate, with three columns: i, j, and k.
    affine : (4, 4) :obj:`numpy.ndarray`
        Affine matrix from image.

    Returns
    -------
    xyz : (X, 3) :obj:`numpy.ndarray`
        Coordinates in image-space.

    Notes
    -----
    From here:
    http://blog.chrisgorgolewski.org/2014/12/how-to-convert-between-voxel-and-mm.html
    """
    xyz = nib.affines.apply_affine(affine, ijk)
    return xyz


def mm2vox(xyz, affine):
    """Convert coordinates to matrix subscripts.

    .. versionchanged:: 0.0.8

        * [ENH] This function was part of `nimare.transforms` in previous versions (0.0.3-0.0.7)

    Parameters
    ----------
    xyz : (X, 3) :obj:`numpy.ndarray`
        Coordinates in image-space.
        One row for each coordinate, with three columns: x, y, and z.
    affine : (4, 4) :obj:`numpy.ndarray`
        Affine matrix from image.

    Returns
    -------
    ijk : (X, 3) :obj:`numpy.ndarray`
        Matrix subscripts for coordinates being transformed.

    Notes
    -----
    From here:
    http://blog.chrisgorgolewski.org/2014/12/how-to-convert-between-voxel-and-mm.html
    """
    ijk = nib.affines.apply_affine(np.linalg.inv(affine), xyz).astype(int)
    return ijk


@due.dcite(
    references.LANCASTER_TRANSFORM,
    description="Introduces the Lancaster MNI-to-Talairach transform, "
    "as well as its inverse, the Talairach-to-MNI "
    "transform.",
)
@due.dcite(
    references.LANCASTER_TRANSFORM_VALIDATION,
    description="Validates the Lancaster MNI-to-Talairach and Talairach-to-MNI transforms.",
)
def tal2mni(coords):
    """Convert coordinates from Talairach space to MNI space.

    .. versionchanged:: 0.0.8

        * [ENH] This function was part of `nimare.transforms` in previous versions (0.0.3-0.0.7)

    Parameters
    ----------
    coords : (X, 3) :obj:`numpy.ndarray`
        Coordinates in Talairach space to convert.
        Each row is a coordinate, with three columns.

    Returns
    -------
    coords : (X, 3) :obj:`numpy.ndarray`
        Coordinates in MNI space.
        Each row is a coordinate, with three columns.

    Notes
    -----
    Python version of BrainMap's tal2icbm_other.m.

    This function converts coordinates from Talairach space to MNI
    space (normalized using templates other than those contained
    in SPM and FSL) using the tal2icbm transform developed and
    validated by Jack Lancaster at the Research Imaging Center in
    San Antonio, Texas.
    http://www3.interscience.wiley.com/cgi-bin/abstract/114104479/ABSTRACT
    """
    # Find which dimensions are of size 3
    shape = np.array(coords.shape)
    if all(shape == 3):
        LGR.info("Input is an ambiguous 3x3 matrix.\nAssuming coords are row vectors (Nx3).")
        use_dim = 1
    elif not any(shape == 3):
        raise AttributeError("Input must be an Nx3 or 3xN matrix.")
    else:
        use_dim = np.where(shape == 3)[0][0]

    # Transpose if necessary
    if use_dim == 1:
        coords = coords.transpose()

    # Transformation matrices, different for each software package
    icbm_other = np.array(
        [
            [0.9357, 0.0029, -0.0072, -1.0423],
            [-0.0065, 0.9396, -0.0726, -1.3940],
            [0.0103, 0.0752, 0.8967, 3.6475],
            [0.0000, 0.0000, 0.0000, 1.0000],
        ]
    )

    # Invert the transformation matrix
    icbm_other = np.linalg.inv(icbm_other)

    # Apply the transformation matrix
    coords = np.concatenate((coords, np.ones((1, coords.shape[1]))))
    coords = np.dot(icbm_other, coords)

    # Format the output, transpose if necessary
    out_coords = coords[:3, :]
    if use_dim == 1:
        out_coords = out_coords.transpose()
    return out_coords


@due.dcite(
    references.LANCASTER_TRANSFORM,
    description="Introduces the Lancaster MNI-to-Talairach transform, "
    "as well as its inverse, the Talairach-to-MNI "
    "transform.",
)
@due.dcite(
    references.LANCASTER_TRANSFORM_VALIDATION,
    description="Validates the Lancaster MNI-to-Talairach and Talairach-to-MNI transforms.",
)
def mni2tal(coords):
    """Convert coordinates from MNI space Talairach space.

    .. versionchanged:: 0.0.8

        * [ENH] This function was part of `nimare.transforms` in previous versions (0.0.3-0.0.7)

    Parameters
    ----------
    coords : (X, 3) :obj:`numpy.ndarray`
        Coordinates in MNI space to convert.
        Each row is a coordinate, with three columns.

    Returns
    -------
    coords : (X, 3) :obj:`numpy.ndarray`
        Coordinates in Talairach space.
        Each row is a coordinate, with three columns.

    Notes
    -----
    Python version of BrainMap's icbm_other2tal.m.
    This function converts coordinates from MNI space (normalized using
    templates other than those contained in SPM and FSL) to Talairach space
    using the icbm2tal transform developed and validated by Jack Lancaster at
    the Research Imaging Center in San Antonio, Texas.
    http://www3.interscience.wiley.com/cgi-bin/abstract/114104479/ABSTRACT
    """
    # Find which dimensions are of size 3
    shape = np.array(coords.shape)
    if all(shape == 3):
        LGR.info("Input is an ambiguous 3x3 matrix.\nAssuming coords are row vectors (Nx3).")
        use_dim = 1
    elif not any(shape == 3):
        raise AttributeError("Input must be an Nx3 or 3xN matrix.")
    else:
        use_dim = np.where(shape == 3)[0][0]

    # Transpose if necessary
    if use_dim == 1:
        coords = coords.transpose()

    # Transformation matrices, different for each software package
    icbm_other = np.array(
        [
            [0.9357, 0.0029, -0.0072, -1.0423],
            [-0.0065, 0.9396, -0.0726, -1.3940],
            [0.0103, 0.0752, 0.8967, 3.6475],
            [0.0000, 0.0000, 0.0000, 1.0000],
        ]
    )

    # Apply the transformation matrix
    coords = np.concatenate((coords, np.ones((1, coords.shape[1]))))
    coords = np.dot(icbm_other, coords)

    # Format the output, transpose if necessary
    out_coords = coords[:3, :]
    if use_dim == 1:
        out_coords = out_coords.transpose()
    return out_coords


def _dict_to_df(id_df, data, key="labels"):
    """Load a given data type in NIMADS-format dictionary into DataFrame.

    Parameters
    ----------
    id_df : :obj:`pandas.DataFrame`
        DataFrame with columns for identifiers. Index is [studyid]-[expid].
    data : :obj:`dict`
        NIMADS-format dictionary storing the raw dataset, from which
        relevant data are loaded into DataFrames.
    key : {'labels', 'metadata', 'text', 'images'}
        Which data type to load.

    Returns
    -------
    df : :obj:`pandas.DataFrame`
        DataFrame with id columns from id_df and new columns for the
        requested data type.
    """
    exp_dict = {}
    for pid in data.keys():
        for expid in data[pid]["contrasts"].keys():
            exp = data[pid]["contrasts"][expid]
            id_ = f"{pid}-{expid}"

            if key not in data[pid]["contrasts"][expid].keys():
                continue
            exp_dict[id_] = exp[key]

    temp_df = pd.DataFrame.from_dict(exp_dict, orient="index")
    df = pd.merge(id_df, temp_df, left_index=True, right_index=True, how="outer")
    df = df.reset_index(drop=True)
    df = df.replace(to_replace="None", value=np.nan)
    # replace nan with none
    df = df.where(pd.notnull(df), None)
    return df


def _dict_to_coordinates(data, masker, space):
    """Load coordinates in NIMADS-format dictionary into DataFrame."""
    # Required columns
    columns = ["id", "study_id", "contrast_id", "x", "y", "z", "space"]
    core_columns = columns.copy()  # Used in contrast for loop

    all_dfs = []
    for pid in data.keys():
        for expid in data[pid]["contrasts"].keys():
            if "coords" not in data[pid]["contrasts"][expid].keys():
                continue

            exp_columns = core_columns.copy()
            exp = data[pid]["contrasts"][expid]

            # Required info (ids, x, y, z, space)
            n_coords = len(exp["coords"]["x"])
            rep_id = np.array([[f"{pid}-{expid}", pid, expid]] * n_coords).T

            space_arr = exp["coords"].get("space")
            space_arr = np.array([space_arr] * n_coords)
            temp_data = np.vstack(
                (
                    rep_id,
                    np.array(exp["coords"]["x"]),
                    np.array(exp["coords"]["y"]),
                    np.array(exp["coords"]["z"]),
                    space_arr,
                )
            )

            # Optional information
            for k in list(set(exp["coords"].keys()) - set(core_columns)):
                k_data = exp["coords"][k]
                if not isinstance(k_data, list):
                    k_data = np.array([k_data] * n_coords)
                exp_columns.append(k)

                if k not in columns:
                    columns.append(k)
                temp_data = np.vstack((temp_data, k_data))

            # Place data in list of dataframes to merge
            con_df = pd.DataFrame(temp_data.T, columns=exp_columns)
            all_dfs.append(con_df)

    if not all_dfs:
        return pd.DataFrame(
            {
                "id": [],
                "study_id": [],
                "contrast_id": [],
                "x": [],
                "y": [],
                "z": [],
                "space": [],
            },
        )

    df = pd.concat(all_dfs, axis=0, join="outer", sort=False)
    df = df[columns].reset_index(drop=True)
    df = df.replace(to_replace="None", value=np.nan)
    # replace nan with none
    df = df.where(pd.notnull(df), None)
    df[["x", "y", "z"]] = df[["x", "y", "z"]].astype(float)
    df = _transform_coordinates_to_space(df, masker, space)
    return df


def _transform_coordinates_to_space(df, masker, space):
    """Convert xyz coordinates in a DataFrame to ijk indices for a given target space.

    Parameters
    ----------
    df : :obj:`pandas.DataFrame`
    masker : :class:`~nilearn.input_data.NiftiMasker` or similar
        Masker object defining the space and location of the area of interest
        (e.g., 'brain').
    space : :obj:`str`
        String describing the stereotactic space and resolution of the masker.

    Returns
    -------
    df : :obj:`pandas.DataFrame`
        DataFrame with IJK columns either added or overwritten.
    """
    # Now to apply transformations!
    if "mni" in space.lower() or "ale" in space.lower():
        transform = {"MNI": None, "TAL": tal2mni, "Talairach": tal2mni}
    elif "tal" in space.lower():
        transform = {"MNI": mni2tal, "TAL": None, "Talairach": None}
    else:
        raise ValueError(f"Unrecognized space: {space}")

    found_spaces = df["space"].unique()
    for found_space in found_spaces:
        if found_space not in transform.keys():
            LGR.warning(
                f"Not applying transforms to coordinates in unrecognized space '{found_space}'"
            )
        alg = transform.get(found_space, None)
        idx = df["space"] == found_space
        if alg:
            df.loc[idx, ["x", "y", "z"]] = alg(df.loc[idx, ["x", "y", "z"]].values)
        df.loc[idx, "space"] = space

    return df


def _validate_df(df):
    """Check that an input is a DataFrame and has a column for 'id'."""
    assert isinstance(df, pd.DataFrame)
    assert "id" in df.columns


def _validate_images_df(image_df):
    """Check and update image paths in DataFrame.

    Parameters
    ----------
    image_df : :class:`pandas.DataFrame`
        DataFrame with one row for each study and one column for each image
        type. Cells contain paths to image files.

    Returns
    -------
    image_df : :class:`pandas.DataFrame`
        DataFrame with updated paths and columns.
    """
    valid_suffixes = [".brik", ".head", ".nii", ".img", ".hed"]

    # Find columns in the DataFrame with images
    file_cols = []
    for col in image_df.columns:
        vals = [v for v in image_df[col].values if isinstance(v, str)]
        fc = any([any([vs in v for vs in valid_suffixes]) for v in vals])
        if fc:
            file_cols.append(col)

    # Clean up DataFrame
    # Find out which columns have full paths and which have relative paths
    abs_cols = []
    for col in file_cols:
        files = image_df[col].tolist()
        abspaths = [f == op.abspath(f) for f in files if isinstance(f, str)]
        if all(abspaths):
            abs_cols.append(col)
        elif not any(abspaths):
            if not col.endswith("__relative"):
                image_df = image_df.rename(columns={col: col + "__relative"})
        else:
            raise ValueError(
                f"Mix of absolute and relative paths detected for images in column '{col}'"
            )

    # Set relative paths from absolute ones
    if len(abs_cols):
        all_files = list(np.ravel(image_df[abs_cols].values))
        all_files = [f for f in all_files if isinstance(f, str)]

        if len(all_files) == 1:
            # In the odd case where there's only one absolute path
            shared_path = op.dirname(all_files[0]) + op.sep
        else:
            shared_path = _find_stem(all_files)

        # Get parent *directory* if shared path includes common prefix.
        if not shared_path.endswith(op.sep):
            shared_path = op.dirname(shared_path) + op.sep
        LGR.info(f"Shared path detected: '{shared_path}'")

        image_df_out = image_df.copy()  # To avoid SettingWithCopyWarning
        for abs_col in abs_cols:
            image_df_out[abs_col + "__relative"] = image_df[abs_col].apply(
                lambda x: x.split(shared_path)[1] if isinstance(x, str) else x
            )

        image_df = image_df_out

    return image_df


def _listify(obj):
    """Wrap all non-list or tuple objects in a list.

    This provides a simple way to accept flexible arguments.
    """
    return obj if isinstance(obj, (list, tuple, type(None), np.ndarray)) else [obj]


def _round2(ndarray):
    """Round X.5 to the nearest integer away from zero.

    Numpy rounds X.5 values to nearest even integer.
    """
    onedarray = ndarray.flatten()
    signs = np.sign(onedarray)  # pylint: disable=no-member
    idx = np.where(np.abs(onedarray - np.round(onedarray)) == 0.5)[0]
    x = np.abs(onedarray)
    y = np.round(x)
    y[idx] = np.ceil(x[idx])
    y *= signs
    rounded = y.reshape(ndarray.shape)
    return rounded.astype(int)


def _try_prepend(value, prefix):
    """Try to prepend a value to a string with a separator ('/').

    If not a string, will just return the original value.
    """
    if isinstance(value, str):
        return op.join(prefix, value)
    else:
        return value


def _find_stem(arr):
    """Find longest common substring in array of strings.

    From https://www.geeksforgeeks.org/longest-common-substring-array-strings/
    """
    # Determine size of the array
    n_items_in_array = len(arr)

    # Take first word from array as reference
    reference_string = arr[0]
    n_chars_in_first_item = len(reference_string)

    res = ""
    for i_char in range(n_chars_in_first_item):
        # Generate all starting substrings of our reference string
        stem = reference_string[:i_char]

        j_item = 1  # Retained in case of an array with only one item
        for j_item in range(1, n_items_in_array):
            # Check if the generated stem is common to to all words
            if not arr[j_item].startswith(stem):
                break

        # If current substring is present in all strings and its length is
        # greater than current result
        if (j_item + 1 == n_items_in_array) and (len(res) < len(stem)):
            res = stem

    return res


def _uk_to_us(text):
    """Convert UK spellings to US based on a converter.

    .. versionadded:: 0.0.2

    Parameters
    ----------
    text : :obj:`str`

    Returns
    -------
    text : :obj:`str`

    Notes
    -----
    The english_spellings.csv file is from http://www.tysto.com/uk-us-spelling-list.html.
    """
    SPELL_DF = pd.read_csv(op.join(get_resource_path(), "english_spellings.csv"), index_col="UK")
    SPELL_DICT = SPELL_DF["US"].to_dict()

    if isinstance(text, str):
        # Convert British to American English
        pattern = re.compile(r"\b(" + "|".join(SPELL_DICT.keys()) + r")\b")
        text = pattern.sub(lambda x: SPELL_DICT[x.group()], text)
    return text


def use_memmap(logger, n_files=1):
    """Memory-map array to a file, and perform cleanup after.

    .. versionadded:: 0.0.8

    Parameters
    ----------
    logger : :obj:`logging.Logger`
        A Logger with which to log information about the function.
    n_files : :obj:`int`, optional
        Number of memory-mapped files to create and manage.

    Notes
    -----
    This function is used as a decorator to methods in which memory-mapped arrays may be used.
    It will only be triggered if the class to which the method belongs has a ``memory_limit``
    attribute that is set to something other than ``None``.

    It will set an attribute within the method's class named ``memmap_filenames``, which is a list
    of filename strings, with ``n_files`` elements.
    If ``memory_limit`` is None, then it will be a list of ``Nones``.

    Files generated by this function will be stored in the NiMARE data directory and will be
    removed after the wrapped method finishes.
    """

    def inner_function(function):
        @wraps(function)
        def memmap_context(self, *args, **kwargs):
            if hasattr(self, "memory_limit") and self.memory_limit:
                self.memmap_filenames, filenames = [], []
                for i_file in range(n_files):
                    start_time = datetime.datetime.now().strftime("%Y%m%dT%H%M%S")
                    _, filename = mkstemp(prefix=self.__class__.__name__, suffix=start_time)
                    logger.debug(f"Temporary file written to {filename}")
                    self.memmap_filenames.append(filename)
                    filenames.append(filename)
            else:
                filenames = self.memmap_filenames = [None] * n_files

            try:
                return function(self, *args, **kwargs)
            except:
                for filename in filenames:
                    logger.error(f"{function.__name__} failed, removing {filename}")
                raise
            finally:
                if hasattr(self, "memory_limit") and self.memory_limit:
                    for filename in filenames:
                        if os.path.isfile(filename):
                            logger.debug(f"Removing temporary file: {filename}")
                            os.remove(filename)
                        else:
                            logger.debug(f"Temporary file DNE: {filename}")

        return memmap_context

    return inner_function


BYTE = 2
KILOBYTE = BYTE**10
BYTE_CONVERSION = {
    "kb": KILOBYTE,
    "mb": KILOBYTE**2,
    "gb": KILOBYTE**3,
    "tb": KILOBYTE**4,
}


def _determine_chunk_size(limit, arr, multiplier=1):
    """Determine how many arrays can be read into memory at once.

    Parameters
    ----------
    limit : :obj:`str`
        String representation of memory limit, can use:
        kb, mb, gb, and tb as suffix (e.g., "4gb").
    arr : :obj:`numpy.array`
        Representative numpy array.
    multiplier : :obj:`int`
        Adjustment for processes that have more or
        less overhead than expected.
    """
    limit = limit.lower()
    size, representation = re.search(r"([0-9]+)([a-z]+)", limit).groups()

    limit_bytes = float(size) * BYTE_CONVERSION[representation] * multiplier

    arr_bytes = arr.size * arr.itemsize

    chunk_size = int(limit_bytes // arr_bytes)

    if chunk_size == 0:
        arr_size = arr_bytes // BYTE_CONVERSION["mb"]
        raise RuntimeError(f"memory limit: {limit} too small for array with size {arr_size}mb")

    return chunk_size


def _safe_transform(imgs, masker, memory_limit="1gb", dtype="auto", memfile=None):
    """Apply a masker with limited memory usage.

    Parameters
    ----------
    imgs : list of niimgs
        List of images upon which to apply the masker.
    masker : nilearn masker
        Masker object to apply to images.
    memory_limit : :obj:`str`, optional
        String representation of memory limit, can use:
        kb, mb, gb, and tb as suffix (e.g., "4gb").
    dtype : :obj:`str`, optional
        Target datatype of masked array.
        Default is "auto", which uses the datatype of the niimgs.
    memfile : :obj:`str` or None, optional
        Name of a memory-mapped file. If None, memory-mapping will not be used.

    Returns
    -------
    masked_data : :obj:`numpy.ndarray` or :obj:`numpy.memmap`
        Masked data in a 2D array.
        Either an ndarray (if memfile is None) or a memmap array (if memfile is a string).
    """
    assert isinstance(memfile, (type(None), str))

    first_img_data = masker.transform(imgs[0])
    masked_shape = (len(imgs), first_img_data.size)
    if memfile:
        masked_data = np.memmap(
            memfile,
            dtype=first_img_data.dtype if dtype == "auto" else dtype,
            mode="w+",
            shape=masked_shape,
        )
    else:
        masked_data = np.empty(
            masked_shape,
            dtype=first_img_data.dtype if dtype == "auto" else dtype,
        )

    # perform transform on chunks of the input maps
    chunk_size = _determine_chunk_size(memory_limit, first_img_data)
    map_chunks = [imgs[i : i + chunk_size] for i in range(0, len(imgs), chunk_size)]
    idx = 0
    for map_chunk in map_chunks:
        end_idx = idx + len(map_chunk)
        map_chunk_data = masker.transform(map_chunk)
        masked_data[idx:end_idx, :] = map_chunk_data
        idx = end_idx

    return masked_data


def _add_metadata_to_dataframe(
    dataset,
    dataframe,
    metadata_field,
    target_column,
    filter_func=np.mean,
):
    """Add metadata from a Dataset to a DataFrame.

    .. versionadded:: 0.0.8

    This is particularly useful for kernel transformers or estimators where a given metadata field
    is necessary (e.g., ALEKernel with "sample_size"), but we want to just use the coordinates
    DataFrame instead of passing the full Dataset.

    Parameters
    ----------
    dataset : :obj:`~nimare.dataset.Dataset`
        Dataset containing study IDs and metadata to feed into dataframe.
    dataframe : :obj:`pandas.DataFrame`
        DataFrame containing study IDs, into which Dataset metadata will be merged.
    metadata_field : :obj:`str`
        Metadata field in ``dataset``.
    target_column : :obj:`str`
        Name of the column that will be added to ``dataframe``, containing information from the
        Dataset.
    filter_func : :obj:`function`, optional
        Function to apply to the metadata so that it fits as a column in a DataFrame.
        Default is ``numpy.mean``.

    Returns
    -------
    dataframe : :obj:`pandas.DataFrame`
        Updated DataFrame with ``target_column`` added.
    """
    dataframe = dataframe.copy()

    if metadata_field in dataset.get_metadata():
        # Collect metadata from Dataset
        metadata = dataset.get_metadata(field=metadata_field, ids=dataset.ids)
        metadata = [[m] for m in metadata]
        # Create a DataFrame with the metadata
        metadata = pd.DataFrame(
            index=dataset.ids,
            data=metadata,
            columns=[metadata_field],
        )
        # Reduce the metadata (if in list/array format) to single values
        metadata[target_column] = metadata[metadata_field].apply(filter_func)
        # Merge metadata df into coordinates df
        dataframe = dataframe.merge(
            right=metadata,
            left_on="id",
            right_index=True,
            sort=False,
            validate="many_to_one",
            suffixes=(False, False),
            how="left",
        )
    else:
        LGR.warning(
            f"Metadata field '{metadata_field}' not found. "
            "Set a constant value for this field as an argument, if possible."
        )

    return dataframe


def _check_type(obj, clss, **kwargs):
    """Check variable type and initialize if necessary.

    .. versionadded:: 0.0.8

    Parameters
    ----------
    obj
        Object to check and initialized if necessary.
    clss
        Target class of the object.
    kwargs
        Dictionary of keyword arguments that can be used when initializing the object.

    Returns
    -------
    obj
        Initialized version of the object.
    """
    # Allow both instances and classes for the input.
    if not issubclass(type(obj), clss) and not issubclass(obj, clss):
        raise ValueError(f"Argument {type(obj)} must be a kind of {clss}")
    elif not inspect.isclass(obj) and kwargs:
        LGR.warning(
            f"Argument {type(obj)} has already been initialized, so arguments "
            f"will be ignored: {', '.join(kwargs.keys())}"
        )
    elif inspect.isclass(obj):
        obj = obj(**kwargs)
    return obj


def _boolean_unmask(data_array, bool_array):
    """Unmask data based on a boolean array, with NaNs in empty voxels.

    Parameters
    ----------
    data_array : 1D or 2D :obj:`numpy.ndarray`
        Masked data array.
    bool_array : 1D :obj:`numpy.ndarray`
        Boolean mask array. Must have the same number of ``True`` entries as elements in the
        second dimension of ``data_array``.

    Returns
    -------
    unmasked_data : 1D or 2D :obj:`numpy.ndarray`
        Unmasked data array.
        If 1D, first dimension is the same size as the first (and only) dimension of
        ``boolean_array``.
        If 2D, first dimension is the same size as the first dimension of ``data_array``, while
        second dimension is the same size as the first (and only) dimension  of ``boolean_array``.
        All elements corresponding to ``False`` values in ``boolean_array`` will have NaNs.
    """
    assert data_array.ndim in (1, 2)
    assert bool_array.ndim == 1
    assert bool_array.sum() == data_array.shape[-1]

    unmasked_data = np.full(
        shape=bool_array.shape + data_array.T.shape[1:],
        fill_value=np.nan,
        dtype=data_array.dtype,
    )
    unmasked_data[bool_array] = data_array
    unmasked_data = unmasked_data.T
    return unmasked_data


@contextlib.contextmanager
def tqdm_joblib(tqdm_object):
    """Context manager to patch joblib to report into tqdm progress bar given as argument.

    From https://stackoverflow.com/a/58936697/2589328.
    """

    class TqdmBatchCompletionCallback(joblib.parallel.BatchCompletionCallBack):
        def __init__(self, *args, **kwargs):
            super().__init__(*args, **kwargs)

        def __call__(self, *args, **kwargs):
            tqdm_object.update(n=self.batch_size)
            return super().__call__(*args, **kwargs)

    old_batch_callback = joblib.parallel.BatchCompletionCallBack
    joblib.parallel.BatchCompletionCallBack = TqdmBatchCompletionCallback
    try:
        yield tqdm_object
    finally:
        joblib.parallel.BatchCompletionCallBack = old_batch_callback
        tqdm_object.close()


<<<<<<< HEAD
def variation_of_information(X, Y):
    """Calculate variation of information metric.

    Parameters
    ----------
    X, Y : :obj:`list` of :obj:`list`
        Partitions to compare

    Notes
    -----
    Implementation adapted from https://gist.github.com/jwcarr/626cbc80e0006b526688.

    Examples
    --------
    >>> X = [[1, 2, 3], [4, 5, 6, 7]]
    >>> Y = [[1, 2, 3, 4], [5, 6, 7]]
    >>> variation_of_information(X, Y)
    0.9271749993818661
    """
    from math import log

    n = float(sum([len(x) for x in X]))
    sigma = 0.0
    for x in X:
        p = len(x) / n
        for y in Y:
            q = len(y) / n
            r = len(set(x) & set(y)) / n
            if r > 0.0:
                sigma += r * (log(r / p, 2) + log(r / q, 2))
    return abs(sigma)
=======
def unique_rows(ar, return_counts=False):
    """Remove repeated rows from a 2D array.

    In particular, if given an array of coordinates of shape
    (Npoints, Ndim), it will remove repeated points.

    Parameters
    ----------
    ar : 2-D ndarray
        The input array.
    return_counts : :obj:`bool`, optional
        If True, also return the number of times each unique item appears in ar.

    Returns
    -------
    ar_out : 2-D ndarray
        A copy of the input array with repeated rows removed.
    unique_counts : :obj:`np.ndarray`, optional
        The number of times each of the unique values comes up in the original array.
        Only provided if return_counts is True.

    Raises
    ------
    ValueError : if `ar` is not two-dimensional.

    Notes
    -----
    The function will generate a copy of `ar` if it is not
    C-contiguous, which will negatively affect performance for large
    input arrays.

    This is taken from skimage. See :func:`skimage.util.unique_rows`.

    Examples
    --------
    >>> ar = np.array([[1, 0, 1],
    ...                [0, 1, 0],
    ...                [1, 0, 1]], np.uint8)
    >>> unique_rows(ar)
    array([[0, 1, 0],
           [1, 0, 1]], dtype=uint8)

    Copyright (C) 2019, the scikit-image team
    All rights reserved.
    """
    if ar.ndim != 2:
        raise ValueError("unique_rows() only makes sense for 2D arrays, " "got %dd" % ar.ndim)
    # the view in the next line only works if the array is C-contiguous
    ar = np.ascontiguousarray(ar)
    # np.unique() finds identical items in a raveled array. To make it
    # see each row as a single item, we create a view of each row as a
    # byte string of length itemsize times number of columns in `ar`
    ar_row_view = ar.view("|S%d" % (ar.itemsize * ar.shape[1]))
    if return_counts:
        _, unique_row_indices, counts = np.unique(
            ar_row_view, return_index=True, return_counts=True
        )

        return ar[unique_row_indices], counts
    else:
        _, unique_row_indices = np.unique(ar_row_view, return_index=True)

        return ar[unique_row_indices]
>>>>>>> eef8a2e2
<|MERGE_RESOLUTION|>--- conflicted
+++ resolved
@@ -983,39 +983,6 @@
         tqdm_object.close()
 
 
-<<<<<<< HEAD
-def variation_of_information(X, Y):
-    """Calculate variation of information metric.
-
-    Parameters
-    ----------
-    X, Y : :obj:`list` of :obj:`list`
-        Partitions to compare
-
-    Notes
-    -----
-    Implementation adapted from https://gist.github.com/jwcarr/626cbc80e0006b526688.
-
-    Examples
-    --------
-    >>> X = [[1, 2, 3], [4, 5, 6, 7]]
-    >>> Y = [[1, 2, 3, 4], [5, 6, 7]]
-    >>> variation_of_information(X, Y)
-    0.9271749993818661
-    """
-    from math import log
-
-    n = float(sum([len(x) for x in X]))
-    sigma = 0.0
-    for x in X:
-        p = len(x) / n
-        for y in Y:
-            q = len(y) / n
-            r = len(set(x) & set(y)) / n
-            if r > 0.0:
-                sigma += r * (log(r / p, 2) + log(r / q, 2))
-    return abs(sigma)
-=======
 def unique_rows(ar, return_counts=False):
     """Remove repeated rows from a 2D array.
 
@@ -1079,4 +1046,36 @@
         _, unique_row_indices = np.unique(ar_row_view, return_index=True)
 
         return ar[unique_row_indices]
->>>>>>> eef8a2e2
+
+
+def variation_of_information(X, Y):
+    """Calculate variation of information metric.
+
+    Parameters
+    ----------
+    X, Y : :obj:`list` of :obj:`list`
+        Partitions to compare
+
+    Notes
+    -----
+    Implementation adapted from https://gist.github.com/jwcarr/626cbc80e0006b526688.
+
+    Examples
+    --------
+    >>> X = [[1, 2, 3], [4, 5, 6, 7]]
+    >>> Y = [[1, 2, 3, 4], [5, 6, 7]]
+    >>> variation_of_information(X, Y)
+    0.9271749993818661
+    """
+    from math import log
+
+    n = float(sum([len(x) for x in X]))
+    sigma = 0.0
+    for x in X:
+        p = len(x) / n
+        for y in Y:
+            q = len(y) / n
+            r = len(set(x) & set(y)) / n
+            if r > 0.0:
+                sigma += r * (log(r / p, 2) + log(r / q, 2))
+    return abs(sigma)