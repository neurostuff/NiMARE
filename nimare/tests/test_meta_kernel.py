"""Test nimare.meta.kernel (CBMA kernel estimators)."""
import shutil

import numpy as np
import pytest
from scipy.ndimage.measurements import center_of_mass

import nimare
from nimare import extract
from nimare.dataset import Dataset
from nimare.meta import MKDADensity, kernel


def test_ALEKernel_smoke(testdata_cbma):
    """Smoke test for nimare.meta.kernel.ALEKernel."""
    # Manually override dataset coordinates file sample sizes
    # This column would be extracted from metadata and added to coordinates
    # automatically by the Estimator
    coordinates = testdata_cbma.coordinates.copy()
    coordinates["sample_size"] = 20

    kern = kernel.ALEKernel()
    ma_maps = kern.transform(coordinates, testdata_cbma.masker, return_type="image")
    assert len(ma_maps) == len(testdata_cbma.ids) - 2
    ma_maps = kern.transform(coordinates, testdata_cbma.masker, return_type="array")
    assert ma_maps.shape[0] == len(testdata_cbma.ids) - 2
    # Test set_params
    kern.set_params(fwhm=10, sample_size=None)
    kern2 = kernel.ALEKernel(fwhm=10)
    ma_maps1 = kern.transform(coordinates, testdata_cbma.masker, return_type="array")
    ma_maps2 = kern2.transform(coordinates, testdata_cbma.masker, return_type="array")
    assert ma_maps1.shape[0] == ma_maps2.shape[0] == len(testdata_cbma.ids) - 2
    assert np.array_equal(ma_maps1, ma_maps2)


def test_ALEKernel_1mm(testdata_cbma):
    """Peaks of ALE kernel maps should match the foci fed in (assuming focus isn't masked out).

    Test on 1mm template.
    """
    # Manually override dataset coordinates file sample sizes
    # This column would be extracted from metadata and added to coordinates
    # automatically by the Estimator
    coordinates = testdata_cbma.coordinates.copy()
    coordinates["sample_size"] = 20

    id_ = "pain_03.nidm-1"
    kern = kernel.ALEKernel()
    ma_maps = kern.transform(coordinates, testdata_cbma.masker, return_type="image")
    ijk = coordinates.loc[coordinates["id"] == id_, ["i", "j", "k"]]
    ijk = ijk.values.astype(int)
    kern_data = ma_maps[0].get_fdata()
    max_idx = np.where(kern_data == np.max(kern_data))
    max_ijk = np.array(max_idx).T
    assert np.array_equal(ijk, max_ijk)


def test_ALEKernel_2mm(testdata_cbma):
    """Peaks of ALE kernel maps should match the foci fed in (assuming focus isn't masked out).

    Test on 2mm template.
    """
    # Manually override dataset coordinates file sample sizes
    # This column would be extracted from metadata and added to coordinates
    # automatically by the Estimator
    coordinates = testdata_cbma.coordinates.copy()
    coordinates["sample_size"] = 20

    id_ = "pain_03.nidm-1"
    kern = kernel.ALEKernel()
    ma_maps = kern.transform(coordinates, masker=testdata_cbma.masker, return_type="image")

    ijk = coordinates.loc[coordinates["id"] == id_, ["i", "j", "k"]]
    ijk = np.squeeze(ijk.values.astype(int))
    kern_data = ma_maps[0].get_fdata()
    max_idx = np.array(np.where(kern_data == np.max(kern_data))).T
    max_ijk = np.squeeze(max_idx)
    assert np.array_equal(ijk, max_ijk)


def test_ALEKernel_inputdataset_returnimages(testdata_cbma):
    """Peaks of ALE kernel maps should match the foci fed in (assuming focus isn't masked out).

    Test on Dataset object.
    """
    # Manually override dataset coordinates file sample sizes
    # This column would be extracted from metadata and added to coordinates
    # automatically by the Estimator
    testdata_cbma = testdata_cbma.copy()
    coordinates = testdata_cbma.coordinates.copy()
    coordinates["sample_size"] = 20
    testdata_cbma.coordinates = coordinates

    id_ = "pain_03.nidm-1"
    kern = kernel.ALEKernel()
    ma_maps = kern.transform(testdata_cbma, return_type="image")

    ijk = coordinates.loc[coordinates["id"] == id_, ["i", "j", "k"]]
    ijk = np.squeeze(ijk.values.astype(int))
    kern_data = ma_maps[0].get_fdata()
    max_idx = np.array(np.where(kern_data == np.max(kern_data))).T
    max_ijk = np.squeeze(max_idx)
    assert np.array_equal(ijk, max_ijk)


def test_ALEKernel_fwhm(testdata_cbma):
    """Peaks of ALE kernel maps should match the foci fed in (assuming focus isn't masked out).

    Test with explicit FWHM.
    """
    coordinates = testdata_cbma.coordinates.copy()

    id_ = "pain_03.nidm-1"
    kern = kernel.ALEKernel(fwhm=10)
    ma_maps = kern.transform(coordinates, masker=testdata_cbma.masker, return_type="image")

    ijk = coordinates.loc[coordinates["id"] == id_, ["i", "j", "k"]]
    ijk = np.squeeze(ijk.values.astype(int))
    kern_data = ma_maps[0].get_fdata()
    max_idx = np.array(np.where(kern_data == np.max(kern_data))).T
    max_ijk = np.squeeze(max_idx)
    assert np.array_equal(ijk, max_ijk)


def test_ALEKernel_sample_size(testdata_cbma):
    """Peaks of ALE kernel maps should match the foci fed in (assuming focus isn't masked out).

    Test with explicit sample size.
    """
    coordinates = testdata_cbma.coordinates.copy()

    id_ = "pain_03.nidm-1"
    kern = kernel.ALEKernel(sample_size=20)
    ma_maps = kern.transform(coordinates, masker=testdata_cbma.masker, return_type="image")

    ijk = coordinates.loc[coordinates["id"] == id_, ["i", "j", "k"]]
    ijk = np.squeeze(ijk.values.astype(int))
    kern_data = ma_maps[0].get_fdata()
    max_idx = np.array(np.where(kern_data == np.max(kern_data))).T
    max_ijk = np.squeeze(max_idx)
    assert np.array_equal(ijk, max_ijk)


def test_ALEKernel_inputdataset_returndataset(testdata_cbma, tmp_path_factory):
    """Check that all return types produce equivalent results (minus the masking element)."""
    tmpdir = tmp_path_factory.mktemp("test_ALEKernel_inputdataset_returndataset")
    testdata_cbma.update_path(tmpdir)
    kern = kernel.ALEKernel(sample_size=20, memory_limit="1gb")
    ma_maps = kern.transform(testdata_cbma, return_type="image")
    ma_arr = kern.transform(testdata_cbma, return_type="array")
    dset = kern.transform(testdata_cbma, return_type="dataset")
    ma_maps_from_dset = kern.transform(dset, return_type="image")
    ma_arr_from_dset = kern.transform(dset, return_type="array")
    ma_maps_arr = testdata_cbma.masker.transform(ma_maps)
    ma_maps_from_dset_arr = dset.masker.transform(ma_maps_from_dset)
    dset_from_dset = kern.transform(dset, return_type="dataset")
    ids = dset.coordinates["id"].unique()
    ma_maps_dset = testdata_cbma.masker.transform(dset.get_images(ids=ids, imtype=kern.image_type))
    assert isinstance(dset_from_dset, Dataset)
    assert np.array_equal(ma_arr, ma_maps_arr)
    assert np.array_equal(ma_arr, ma_maps_dset)
    assert np.array_equal(ma_arr, ma_maps_from_dset_arr)
    assert np.array_equal(ma_arr, ma_arr_from_dset)


def test_MKDAKernel_smoke(testdata_cbma):
    """Smoke test for nimare.meta.kernel.MKDAKernel, using Dataset object."""
    kern = kernel.MKDAKernel()
    ma_maps = kern.transform(testdata_cbma, return_type="image")
    assert len(ma_maps) == len(testdata_cbma.ids) - 2
    ma_maps = kern.transform(testdata_cbma.coordinates, testdata_cbma.masker, return_type="array")
    assert ma_maps.shape[0] == len(testdata_cbma.ids) - 2


def test_MKDAKernel_1mm(testdata_cbma):
    """Centers of mass of MKDA kernel maps should match the foci fed in.

    This assumes the focus isn't masked out and spheres don't overlap.
    Test on 1mm template.
    """
<<<<<<< HEAD
    id_ = "pain_01.nidm-1"
    kern = kernel.MKDAKernel(r=4, value=1, memory_limit="1gb")
=======
    id_ = "pain_03.nidm-1"
    kern = kernel.MKDAKernel(r=4, value=1, low_memory=True)
>>>>>>> 13d7b196
    ma_maps = kern.transform(testdata_cbma.coordinates, testdata_cbma.masker, return_type="image")

    ijk = testdata_cbma.coordinates.loc[testdata_cbma.coordinates["id"] == id_, ["i", "j", "k"]]
    ijk = np.squeeze(ijk.values.astype(int))
    kern_data = ma_maps[0].get_fdata()
    com = np.array(center_of_mass(kern_data)).astype(int).T
    com = np.squeeze(com)
    assert np.array_equal(ijk, com)


def test_MKDAKernel_2mm(testdata_cbma):
    """Centers of mass of MKDA kernel maps should match the foci fed in.

    This assumes the focus isn't masked out and spheres don't overlap.
    Test on 2mm template.
    """
    id_ = "pain_03.nidm-1"
    kern = kernel.MKDAKernel(r=4, value=1)
    ma_maps = kern.transform(testdata_cbma.coordinates, testdata_cbma.masker, return_type="image")

    ijk = testdata_cbma.coordinates.loc[testdata_cbma.coordinates["id"] == id_, ["i", "j", "k"]]
    ijk = np.squeeze(ijk.values.astype(int))
    kern_data = ma_maps[0].get_fdata()
    com = np.array(center_of_mass(kern_data)).astype(int).T
    com = np.squeeze(com)
    assert np.array_equal(ijk, com)


def test_MKDAKernel_inputdataset_returndataset(testdata_cbma, tmp_path_factory):
    """Check that all return types produce equivalent results (minus the masking element)."""
    tmpdir = tmp_path_factory.mktemp("test_MKDAKernel_inputdataset_returndataset")
    testdata_cbma.update_path(tmpdir)
    kern = kernel.MKDAKernel(r=4, value=1)
    ma_maps = kern.transform(testdata_cbma, return_type="image")
    ma_arr = kern.transform(testdata_cbma, return_type="array")
    dset = kern.transform(testdata_cbma, return_type="dataset")
    ma_maps_from_dset = kern.transform(dset, return_type="image")
    ma_arr_from_dset = kern.transform(dset, return_type="array")
    dset_from_dset = kern.transform(dset, return_type="dataset")
    ma_maps_arr = testdata_cbma.masker.transform(ma_maps)
    ma_maps_from_dset_arr = dset.masker.transform(ma_maps_from_dset)
    ids = dset.coordinates["id"].unique()
    ma_maps_dset = testdata_cbma.masker.transform(dset.get_images(ids=ids, imtype=kern.image_type))
    assert isinstance(dset_from_dset, Dataset)
    assert np.array_equal(ma_arr, ma_maps_arr)
    assert np.array_equal(ma_arr, ma_maps_dset)
    assert np.array_equal(ma_arr, ma_maps_from_dset_arr)
    assert np.array_equal(ma_arr, ma_arr_from_dset)


def test_KDAKernel_smoke(testdata_cbma):
    """Smoke test for nimare.meta.kernel.KDAKernel."""
    kern = kernel.KDAKernel()
    ma_maps = kern.transform(testdata_cbma.coordinates, testdata_cbma.masker, return_type="image")
    assert len(ma_maps) == len(testdata_cbma.ids) - 2
    ma_maps = kern.transform(testdata_cbma.coordinates, testdata_cbma.masker, return_type="array")
    assert ma_maps.shape[0] == len(testdata_cbma.ids) - 2


def test_KDAKernel_1mm(testdata_cbma):
    """Centers of mass of KDA kernel maps should match the foci fed in.

    This assumes focus isn't masked out and spheres don't overlap.
    Test on 1mm template.
    """
    id_ = "pain_03.nidm-1"
    kern = kernel.KDAKernel(r=4, value=1)
    ma_maps = kern.transform(testdata_cbma.coordinates, testdata_cbma.masker, return_type="image")

    ijk = testdata_cbma.coordinates.loc[testdata_cbma.coordinates["id"] == id_, ["i", "j", "k"]]
    ijk = np.squeeze(ijk.values.astype(int))
    kern_data = ma_maps[0].get_fdata()
    com = np.array(center_of_mass(kern_data)).astype(int).T
    com = np.squeeze(com)
    assert np.array_equal(ijk, com)


def test_KDAKernel_2mm(testdata_cbma):
    """Centers of mass of KDA kernel maps should match the foci fed in.

    This assumes focus isn't masked out and spheres don't overlap.
    Test on 2mm template.
    """
    id_ = "pain_03.nidm-1"
    kern = kernel.KDAKernel(r=4, value=1)
    ma_maps = kern.transform(testdata_cbma.coordinates, testdata_cbma.masker, return_type="image")

    ijk = testdata_cbma.coordinates.loc[testdata_cbma.coordinates["id"] == id_, ["i", "j", "k"]]
    ijk = np.squeeze(ijk.values.astype(int))
    kern_data = ma_maps[0].get_fdata()
    com = np.array(center_of_mass(kern_data)).astype(int).T
    com = np.squeeze(com)
    assert np.array_equal(ijk, com)


def test_KDAKernel_inputdataset_returnimages(testdata_cbma):
    """Centers of mass of KDA kernel maps should match the foci fed in.

    This assumes focus isn't masked out and spheres don't overlap.
    Test on Dataset object.
    """
    id_ = "pain_03.nidm-1"
    kern = kernel.KDAKernel(r=4, value=1)
    ma_maps = kern.transform(testdata_cbma, return_type="image")

    ijk = testdata_cbma.coordinates.loc[testdata_cbma.coordinates["id"] == id_, ["i", "j", "k"]]
    ijk = np.squeeze(ijk.values.astype(int))
    kern_data = ma_maps[0].get_fdata()
    com = np.array(center_of_mass(kern_data)).astype(int).T
    com = np.squeeze(com)
    assert np.array_equal(ijk, com)


def test_KDAKernel_inputdataset_returndataset(testdata_cbma, tmp_path_factory):
    """Check that the different return types produce equivalent results (minus masking)."""
    tmpdir = tmp_path_factory.mktemp("test_KDAKernel_inputdataset_returndataset")
    testdata_cbma.update_path(tmpdir)
    kern = kernel.KDAKernel(r=4, value=1)
    # MA map generation from transformer
    ma_maps = kern.transform(testdata_cbma, return_type="image")
    ma_arr = kern.transform(testdata_cbma, return_type="array")
    dset = kern.transform(testdata_cbma, return_type="dataset")
    # Load generated MA maps
    ma_maps_from_dset = kern.transform(dset, return_type="image")
    ma_arr_from_dset = kern.transform(dset, return_type="array")
    dset_from_dset = kern.transform(dset, return_type="dataset")
    ma_maps_arr = testdata_cbma.masker.transform(ma_maps)
    ma_maps_from_dset_arr = dset.masker.transform(ma_maps_from_dset)
    ids = dset.coordinates["id"].unique()
    ma_maps_dset = testdata_cbma.masker.transform(dset.get_images(ids=ids, imtype=kern.image_type))
    assert isinstance(dset_from_dset, Dataset)
    assert np.array_equal(ma_arr, ma_maps_arr)
    assert np.array_equal(ma_arr, ma_maps_dset)
    assert np.array_equal(ma_arr, ma_maps_from_dset_arr)
    assert np.array_equal(ma_arr, ma_arr_from_dset)


def test_KDAKernel_transform_attributes(testdata_cbma):
    """Check that attributes are added at transform."""
    kern = kernel.KDAKernel(r=4, value=1)
    assert not hasattr(kern, "filename_pattern")
    assert not hasattr(kern, "image_type")
    _ = kern.transform(testdata_cbma, return_type="image")
    assert hasattr(kern, "filename_pattern")
    assert hasattr(kern, "image_type")


def test_Peaks2MapsKernel(testdata_cbma, tmp_path_factory):
    """Test Peaks2MapsKernel."""
    tmpdir = tmp_path_factory.mktemp("test_Peaks2MapsKernel")

    model_dir = extract.download_peaks2maps_model()

    testdata_cbma.update_path(tmpdir)
    kern = kernel.Peaks2MapsKernel(model_dir=model_dir)
    # MA map generation from transformer
    ma_maps = kern.transform(testdata_cbma, return_type="image")
    ma_arr = kern.transform(testdata_cbma, return_type="array")
    dset = kern.transform(testdata_cbma, return_type="dataset")
    # Load generated MA maps
    ma_maps_from_dset = kern.transform(dset, return_type="image")
    ma_arr_from_dset = kern.transform(dset, return_type="array")
    dset_from_dset = kern.transform(dset, return_type="dataset")
    ma_maps_arr = testdata_cbma.masker.transform(ma_maps)
    ma_maps_from_dset_arr = dset.masker.transform(ma_maps_from_dset)
    ids = dset.coordinates["id"].unique()
    ma_maps_dset = testdata_cbma.masker.transform(dset.get_images(ids=ids, imtype=kern.image_type))
    assert isinstance(dset_from_dset, Dataset)
    assert np.array_equal(ma_arr, ma_maps_arr)
    assert np.array_equal(ma_arr, ma_maps_dset)
    assert np.array_equal(ma_arr, ma_maps_from_dset_arr)
    assert np.array_equal(ma_arr, ma_arr_from_dset)
    shutil.rmtree(model_dir)


def test_Peaks2MapsKernel_MKDADensity(testdata_cbma, tmp_path_factory):
    """Test that the Peaks2Maps kernel can work with an estimator."""
    tmpdir = tmp_path_factory.mktemp("test_Peaks2MapsKernel_MKDADensity")

    model_dir = extract.download_peaks2maps_model()

    testdata_cbma.update_path(tmpdir)
    kern = kernel.Peaks2MapsKernel(model_dir=model_dir)

    est = MKDADensity(kernel_transformer=kern, null_method="approximate")
    res = est.fit(testdata_cbma)
    assert isinstance(res, nimare.results.MetaResult)
    assert res.get_map("p", return_type="array").dtype == np.float64


@pytest.mark.parametrize(
    "kern, kwargs",
    [
        (kernel.ALEKernel, {"sample_size": 20}),
        (kernel.KDAKernel, {}),
        (kernel.MKDAKernel, {}),
    ],
)
def test_kernel_low_high_memory(testdata_cbma, tmp_path_factory, kern, kwargs):
    """Compare kernel results when memory_limit is used vs. not."""
    kern_low_mem = kern(memory_limit="1gb", **kwargs)
    kern_spec_mem = kern(memory_limit="2gb", **kwargs)
    kern_high_mem = kern(memory_limit=None, **kwargs)
    trans_kwargs = {"dataset": testdata_cbma, "return_type": "array"}
    assert np.array_equal(
        kern_low_mem.transform(**trans_kwargs),
        kern_high_mem.transform(**trans_kwargs),
    )
    assert np.array_equal(
        kern_low_mem.transform(**trans_kwargs),
        kern_spec_mem.transform(**trans_kwargs),
    )<|MERGE_RESOLUTION|>--- conflicted
+++ resolved
@@ -178,13 +178,8 @@
     This assumes the focus isn't masked out and spheres don't overlap.
     Test on 1mm template.
     """
-<<<<<<< HEAD
-    id_ = "pain_01.nidm-1"
+    id_ = "pain_03.nidm-1"
     kern = kernel.MKDAKernel(r=4, value=1, memory_limit="1gb")
-=======
-    id_ = "pain_03.nidm-1"
-    kern = kernel.MKDAKernel(r=4, value=1, low_memory=True)
->>>>>>> 13d7b196
     ma_maps = kern.transform(testdata_cbma.coordinates, testdata_cbma.masker, return_type="image")
 
     ijk = testdata_cbma.coordinates.loc[testdata_cbma.coordinates["id"] == id_, ["i", "j", "k"]]
