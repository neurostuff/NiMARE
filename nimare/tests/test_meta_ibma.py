"""
Test nimare.meta.ibma (image-based meta-analytic estimators).
"""
import os.path as op

from nilearn.input_data import NiftiLabelsMasker

import nimare
from nimare.correct import FDRCorrector, FWECorrector
from nimare.meta import ibma

from .utils import get_test_data_path


def test_Fishers(testdata_ibma):
    """
    Smoke test for Fisher's.
    """
    meta = ibma.Fishers()
    res = meta.fit(testdata_ibma)
    corr = FDRCorrector(method="indep", alpha=0.001)
    cres = corr.transform(res)
    assert isinstance(meta.results, nimare.results.MetaResult)
    assert isinstance(res, nimare.results.MetaResult)
    assert isinstance(cres, nimare.results.MetaResult)


def test_Stouffers(testdata_ibma):
    """
    Smoke test for Stouffer's, not weighted by sample size.
    """
    meta = ibma.Stouffers(use_sample_size=False)
    res = meta.fit(testdata_ibma)
    assert isinstance(meta.results, nimare.results.MetaResult)
    assert isinstance(res, nimare.results.MetaResult)


def test_Stouffers_weighted(testdata_ibma):
    """
    Smoke test for Stouffer's, weighted by sample size.
    """
    meta = ibma.Stouffers(use_sample_size=True)
    res = meta.fit(testdata_ibma)
    assert isinstance(meta.results, nimare.results.MetaResult)
    assert isinstance(res, nimare.results.MetaResult)


def test_WeightedLeastSquares(testdata_ibma):
    """
    Smoke test for WeightedLeastSquares.
    """
    meta = ibma.WeightedLeastSquares(tau2=0)
    res = meta.fit(testdata_ibma)
    assert isinstance(meta.results, nimare.results.MetaResult)
    assert isinstance(res, nimare.results.MetaResult)


def test_DerSimonianLaird(testdata_ibma):
    """
    Smoke test for DerSimonianLaird.
    """
    meta = ibma.DerSimonianLaird()
    res = meta.fit(testdata_ibma)
    assert isinstance(meta.results, nimare.results.MetaResult)
    assert isinstance(res, nimare.results.MetaResult)


def test_Hedges(testdata_ibma):
    """
    Smoke test for Hedges.
    """
    meta = ibma.Hedges()
    res = meta.fit(testdata_ibma)
    assert isinstance(meta.results, nimare.results.MetaResult)
    assert isinstance(res, nimare.results.MetaResult)


def test_SampleSizeBasedLikelihood_ml(testdata_ibma):
    """
    Smoke test for SampleSizeBasedLikelihood with ML.
    """
    meta = ibma.SampleSizeBasedLikelihood(method="ml")
    res = meta.fit(testdata_ibma)
    assert isinstance(meta.results, nimare.results.MetaResult)
    assert isinstance(res, nimare.results.MetaResult)


def test_SampleSizeBasedLikelihood_reml(testdata_ibma):
    """
    Smoke test for SampleSizeBasedLikelihood with REML.
    """
    meta = ibma.SampleSizeBasedLikelihood(method="reml")
    res = meta.fit(testdata_ibma)
    assert isinstance(meta.results, nimare.results.MetaResult)
    assert isinstance(res, nimare.results.MetaResult)


def test_VarianceBasedLikelihood_ml(testdata_ibma):
    """
    Smoke test for VarianceBasedLikelihood with ML.
    """
    meta = ibma.VarianceBasedLikelihood(method="ml")
    res = meta.fit(testdata_ibma)
    assert isinstance(meta.results, nimare.results.MetaResult)
    assert isinstance(res, nimare.results.MetaResult)


def test_VarianceBasedLikelihood_reml(testdata_ibma):
    """
    Smoke test for VarianceBasedLikelihood with REML.
    """
    meta = ibma.VarianceBasedLikelihood(method="reml")
    res = meta.fit(testdata_ibma)
    assert isinstance(meta.results, nimare.results.MetaResult)
    assert isinstance(res, nimare.results.MetaResult)


def test_PermutedOLS(testdata_ibma):
    """
    Smoke test for PermutedOLS with FWE correction.
    """
<<<<<<< HEAD
    meta = ibma.PermutedOLS(two_sided=True)
    meta.fit(testdata_ibma)
    assert isinstance(meta.results, nimare.base.MetaResult)
    corr = FWECorrector(method="montecarlo", n_iters=100, n_cores=1)
    cres = corr.transform(meta.results)
    assert isinstance(cres, nimare.base.MetaResult)
=======
    meta = ibma.TTest(null="theoretical")
    meta.fit(testdata_ibma)
    assert isinstance(meta.results, nimare.results.MetaResult)


def test_TTest_empirical(testdata_ibma):
    """
    Smoke test for TTest with empirical null (i.e., contrast permutation).
    """
    meta = ibma.TTest(null="empirical", n_iters=10)
    meta.fit(testdata_ibma)
    assert isinstance(meta.results, nimare.results.MetaResult)
>>>>>>> d7dfb5e4


def test_ibma_with_custom_masker(testdata_ibma):
    """ Ensure voxel-to-ROI reduction works. """
    atlas = op.join(get_test_data_path(), "test_pain_dataset", "atlas.nii.gz")
    masker = NiftiLabelsMasker(atlas)
    meta = ibma.Fishers(mask=masker)
    meta.fit(testdata_ibma)
    assert isinstance(meta.results, nimare.results.MetaResult)
    assert meta.results.maps["z"].shape == (5,)<|MERGE_RESOLUTION|>--- conflicted
+++ resolved
@@ -119,27 +119,12 @@
     """
     Smoke test for PermutedOLS with FWE correction.
     """
-<<<<<<< HEAD
     meta = ibma.PermutedOLS(two_sided=True)
     meta.fit(testdata_ibma)
     assert isinstance(meta.results, nimare.base.MetaResult)
     corr = FWECorrector(method="montecarlo", n_iters=100, n_cores=1)
     cres = corr.transform(meta.results)
     assert isinstance(cres, nimare.base.MetaResult)
-=======
-    meta = ibma.TTest(null="theoretical")
-    meta.fit(testdata_ibma)
-    assert isinstance(meta.results, nimare.results.MetaResult)
-
-
-def test_TTest_empirical(testdata_ibma):
-    """
-    Smoke test for TTest with empirical null (i.e., contrast permutation).
-    """
-    meta = ibma.TTest(null="empirical", n_iters=10)
-    meta.fit(testdata_ibma)
-    assert isinstance(meta.results, nimare.results.MetaResult)
->>>>>>> d7dfb5e4
 
 
 def test_ibma_with_custom_masker(testdata_ibma):
