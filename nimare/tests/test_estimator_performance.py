import os

import pytest
from contextlib import ExitStack as does_not_raise
import nibabel as nib
import numpy as np

from ..results import MetaResult
from ..generate import create_coordinate_dataset
from ..correct import FDRCorrector, FWECorrector
from ..meta import ale, kernel, mkda
from ..meta.utils import compute_kda_ma
from ..transforms import mm2vox

# set random state so that errors are consistent
np.random.seed(seed=1)

# set significance levels used for testing.
ALPHA = 0.05

if os.environ.get("CIRCLECI"):
    N_CORES = 1
else:
    N_CORES = -1


# PRECOMPUTED FIXTURES
# --------------------

##########################################
# simulated dataset(s)
##########################################
@pytest.fixture(
    scope="session",
    params=[
        pytest.param(
            {
                "foci": 5,
                "fwhm": 10.0,
                "n_studies": 30,
                "sample_size": 30,
                "n_noise_foci": 20,
                "seed": 1939,
            },
            id="normal_data",
        )
    ],
)
def simulatedata_cbma(request):
    return request.param["fwhm"], create_coordinate_dataset(**request.param)


##########################################
# signal and non-signal masks
##########################################
@pytest.fixture(scope="session")
def signal_masks(simulatedata_cbma):
    _, (ground_truth_foci, dataset) = simulatedata_cbma
    ground_truth_foci_ijks = [
        tuple(mm2vox(focus, dataset.masker.mask_img.affine)) for focus in ground_truth_foci
    ]
    return _create_signal_mask(np.array(ground_truth_foci_ijks), dataset.masker.mask_img)


##########################################
# meta-analysis estimators
##########################################
@pytest.fixture(
    scope="session",
    params=[
        pytest.param((ale.ALE, {"null_method": "empirical", "n_iters": 1000}), id="ale+empirical"),
        pytest.param((ale.ALE, {"null_method": "analytic"}), id="ale+analytic"),
        pytest.param((mkda.MKDADensity, {"null_method": "empirical"}), id="mkda+empirical"),
        pytest.param((mkda.MKDADensity, {"null_method": "analytic"}), id="mkda+analytic"),
        pytest.param((mkda.KDA, {}), id="kda"),
    ],
)
def meta_est(request):
    return request.param


##########################################
# meta-analysis kernels
##########################################
@pytest.fixture(
    scope="session",
    params=[
        pytest.param(kernel.ALEKernel, id="ale_kernel"),
        pytest.param(kernel.MKDAKernel, id="mkda_kernel"),
        pytest.param(kernel.KDAKernel, id="kda_kernel"),
        pytest.param(kernel.Peaks2MapsKernel, id="p2m_kernel"),
    ],
)
def kern(request):
    return request.param


##########################################
# multiple comparison correctors (testing)
##########################################
@pytest.fixture(
    scope="session",
    params=[
        pytest.param(FWECorrector(method="bonferroni"), id="fwe_bonferroni"),
        pytest.param(
            FWECorrector(method="montecarlo", voxel_thresh=ALPHA, n_iters=100, n_cores=N_CORES),
            id="fwe_montecarlo",
        ),
        pytest.param(FDRCorrector(method="indep", alpha=ALPHA), id="fdr_indep"),
        pytest.param(FDRCorrector(method="negcorr", alpha=ALPHA), id="fdr_negcorr"),
    ],
)
def corr(request):
    return request.param


##########################################
# multiple comparison correctors (smoke)
##########################################
@pytest.fixture(
    scope="session",
    params=[
        pytest.param(FWECorrector(method="bonferroni"), id="fwe_bonferroni"),
        pytest.param(
            FWECorrector(method="montecarlo", voxel_thresh=ALPHA, n_iters=2, n_cores=1),
            id="fwe_montecarlo",
        ),
        pytest.param(FDRCorrector(method="indep", alpha=ALPHA), id="fdr_indep"),
        pytest.param(FDRCorrector(method="negcorr", alpha=ALPHA), id="fdr_negcorr"),
    ],
)
def corr_small(request):
    return request.param


###########################################
# all meta-analysis estimator/kernel combos
###########################################
@pytest.fixture(scope="session")
def meta(simulatedata_cbma, meta_est, kern):
    meta, kwargs = meta_est
    fwhm, (_, _) = simulatedata_cbma
    if kern == kernel.KDAKernel or kern == kernel.MKDAKernel:
        kern = kern(r=fwhm / 2)
    else:
        kern = kern()

    # instantiate meta-analysis estimator
    return meta(kern, **kwargs)


###########################################
# meta-analysis estimator results
###########################################
@pytest.fixture(scope="session")
def meta_res(simulatedata_cbma, meta):
    _, (_, dataset) = simulatedata_cbma
    ####################################
    # CHECK IF META/KERNEL WORK TOGETHER
    ####################################
    # peaks2MapsKernel does not work with any meta-analysis estimator
    if isinstance(meta.kernel_transformer, kernel.Peaks2MapsKernel):
        # AttributeError: 'DataFrame' object has no attribute 'masker'
        meta_expectation = pytest.raises(AttributeError)
    elif (
        isinstance(meta, ale.ALE)
        and isinstance(meta.kernel_transformer, kernel.KDAKernel)
<<<<<<< HEAD
        and meta.get_params().get("null_method") == "analytic"
=======
        and not isinstance(meta.kernel_transformer, kernel.MKDAKernel)
>>>>>>> f09aea4c
    ):
        meta_expectation = pytest.raises(IndexError)
    else:
        meta_expectation = does_not_raise()

    with meta_expectation:
        res = meta.fit(dataset)
    # if creating the result failed (expected), do not continue
    if isinstance(meta_expectation, type(pytest.raises(ValueError))):
        pytest.xfail("this meta-analysis & kernel combo fails")
    # instantiate meta-analysis estimator
    return res


###########################################
# corrected results (testing)
###########################################
@pytest.fixture(scope="session")
def meta_cres(meta, meta_res, corr):
    return _transform_res(meta, meta_res, corr)


###########################################
# corrected results (smoke)
###########################################
@pytest.fixture(scope="session")
def meta_cres_small(meta, meta_res, corr_small):
    return _transform_res(meta, meta_res, corr_small)


# --------------
# TEST FUNCTIONS
# --------------


def test_meta_fit_smoke(meta_res):
    assert isinstance(meta_res, MetaResult)


@pytest.mark.performance
def test_meta_fit_performance(meta_res, signal_masks, simulatedata_cbma):
    _, (ground_truth_foci, _) = simulatedata_cbma
    mask = meta_res.masker.mask_img
    ground_truth_foci_ijks = [tuple(mm2vox(focus, mask.affine)) for focus in ground_truth_foci]
    sig_idx, nonsig_idx = [
        meta_res.masker.transform(img).astype(bool).squeeze() for img in signal_masks
    ]

    # all estimators generate p-values
    p_array = meta_res.get_map("p", return_type="array")

    # poor performer(s)
    if isinstance(meta_res.estimator, ale.ALE) and isinstance(
        meta_res.estimator.kernel_transformer, kernel.MKDAKernel
    ):
        good_performance = False
    elif (
        isinstance(meta_res.estimator, ale.ALE)
        and isinstance(meta_res.estimator.kernel_transformer, kernel.KDAKernel)
        and meta_res.estimator.get_params().get("null_method") == "empirical"
    ):
        good_performance = False
    else:
        good_performance = True
    _check_p_values(
        p_array,
        meta_res.masker,
        sig_idx,
        nonsig_idx,
        ALPHA,
        ground_truth_foci_ijks,
        n_iters=None,
        good_performance=good_performance,
    )


def test_corr_transform_smoke(meta_cres_small):
    assert isinstance(meta_cres_small, MetaResult)


@pytest.mark.performance
def test_corr_transform_performance(meta_cres, corr, signal_masks, simulatedata_cbma):
    _, (ground_truth_foci, _) = simulatedata_cbma
    mask = meta_cres.masker.mask_img
    ground_truth_foci_ijks = [tuple(mm2vox(focus, mask.affine)) for focus in ground_truth_foci]
    sig_idx, nonsig_idx = [
        meta_cres.masker.transform(img).astype(bool).squeeze() for img in signal_masks
    ]

    p_array = meta_cres.maps.get("p")
    if p_array is None or corr.method == "montecarlo":
        p_array = 10 ** -meta_cres.maps.get("logp_level-voxel_corr-FWE_method-montecarlo")

    n_iters = corr.parameters.get("n_iters")

    # ALE with MKDA kernel with montecarlo correction
    # combination gives poor performance
    if (
        isinstance(meta_cres.estimator, ale.ALE)
        and isinstance(meta_cres.estimator.kernel_transformer, kernel.MKDAKernel)
        and isinstance(corr, (FDRCorrector, FWECorrector))
    ):
        good_performance = False
    elif (
        isinstance(meta_cres.estimator, ale.ALE)
        and isinstance(meta_cres.estimator.kernel_transformer, kernel.KDAKernel)
        and meta_cres.estimator.get_params().get("null_method") == "empirical"
    ):
        good_performance = False
    else:
        good_performance = True

    _check_p_values(
        p_array,
        meta_cres.masker,
        sig_idx,
        nonsig_idx,
        ALPHA,
        ground_truth_foci_ijks,
        n_iters=n_iters,
        good_performance=good_performance,
    )


# -----------------
# UTILITY FUNCTIONS
# -----------------


def _create_signal_mask(ground_truth_foci_ijks, mask):
    """
    Creates complementary binary images to
    identify areas of likely significance and areas
    far from the likely results.

    Parameters
    ----------
    ground_truth_foci_ijks : array_like
        Ground truth ijk coordinates of foci.
    mask : :obj:`nibabel.Nifti1Image`
        Input mask to define shape and size of output binary masks

    Returns
    -------
    sig_map : :obj:`nibabel.Nifti1Image`
        Binary image representing regions around the
        ground truth foci expected to be significant.
    nonsig_map : :obj:`nibabel.Nifti1Image`
        Binary image representing regions not expected
        to be significant within the brain.
    """
    dims = mask.shape
    vox_dims = mask.header.get_zooms()

    # area where I'm reasonably certain there are significant results
    sig_prob_map = compute_kda_ma(
        dims, vox_dims, ground_truth_foci_ijks, r=2, value=1, sum_overlap=False
    )

    # area where I'm reasonably certain there are not significant results
    nonsig_prob_map = compute_kda_ma(
        dims, vox_dims, ground_truth_foci_ijks, r=14, value=1, sum_overlap=False
    )
    sig_map = nib.Nifti1Image((sig_prob_map == 1).astype(int), affine=mask.affine)
    nonsig_map = nib.Nifti1Image((nonsig_prob_map == 0).astype(int), affine=mask.affine)
    return sig_map, nonsig_map


def _check_p_values(
    p_array,
    masker,
    sig_idx,
    nonsig_idx,
    alpha,
    ground_truth_foci_ijks,
    n_iters=None,
    good_performance=True,
):
    ################################################
    # CHECK IF P-VALUES ARE WITHIN THE CORRECT RANGE
    ################################################
    if n_iters:
        assert p_array.min() >= (1.0 / n_iters)
        assert p_array.max() <= 1.0 - (1.0 / n_iters)
    else:
        assert (p_array >= 0).all() and (p_array <= 1).all()

    p_map = masker.inverse_transform(p_array).get_fdata()

    # reformat coordinate indices to index p_map
    gtf_idx = [
        [ground_truth_foci_ijks[i][j] for i in range(len(ground_truth_foci_ijks))]
        for j in range(3)
    ]

    best_chance_p_values = p_map[gtf_idx]
    assert all(best_chance_p_values < ALPHA) == good_performance

    p_array_sig = p_array[sig_idx]
    p_array_nonsig = p_array[nonsig_idx]

    # assert that at least 50% of voxels surrounding the foci
    # are significant at alpha = .05
    observed_sig = p_array_sig < alpha
    observed_sig_perc = observed_sig.sum() / len(observed_sig)
    assert (observed_sig_perc >= 0.5) == good_performance

    # assert that more than 95% of voxels farther away
    # from foci are nonsignificant at alpha = 0.05
    observed_nonsig = p_array_nonsig > alpha
    observed_nonsig_perc = observed_nonsig.sum() / len(observed_nonsig)
    assert np.isclose(observed_nonsig_perc, (1 - alpha), atol=0.05)


def _transform_res(meta, meta_res, corr):
    #######################################
    # CHECK IF META/CORRECTOR WORK TOGETHER
    #######################################
    # all combinations of meta-analysis estimators and multiple comparison correctors
    # that do not work together
    if isinstance(meta, mkda.KDA) and corr.method == "montecarlo":
        # TypeError: correct_fwe_montecarlo() got an unexpected keyword argument 'voxel_thresh'
        voxel_thresh = corr.parameters.pop("voxel_thresh")
        corr_expectation = does_not_raise()
    elif (
        isinstance(meta, ale.ALE)
        and isinstance(meta.kernel_transformer, kernel.KDAKernel)
        and not isinstance(meta.kernel_transformer, kernel.MKDAKernel)
        and corr.method == "montecarlo"
        and meta.get_params().get("null_method") == "analytic"
    ):
        # IndexError: index 20000 is out of bounds for axis 0 with size 10010
        corr_expectation = pytest.raises(IndexError)
    else:
        corr_expectation = does_not_raise()

    with corr_expectation:
        cres = corr.transform(meta_res)

    if corr.method == "montecarlo" and not corr.parameters.get("voxel_thresh"):
        corr.parameters["voxel_thresh"] = voxel_thresh

    # if multiple correction failed (expected) do not continue
    if isinstance(corr_expectation, type(pytest.raises(ValueError))):
        pytest.xfail("this meta-analysis & corrector combo fails")
    return cres<|MERGE_RESOLUTION|>--- conflicted
+++ resolved
@@ -165,11 +165,8 @@
     elif (
         isinstance(meta, ale.ALE)
         and isinstance(meta.kernel_transformer, kernel.KDAKernel)
-<<<<<<< HEAD
         and meta.get_params().get("null_method") == "analytic"
-=======
         and not isinstance(meta.kernel_transformer, kernel.MKDAKernel)
->>>>>>> f09aea4c
     ):
         meta_expectation = pytest.raises(IndexError)
     else:
