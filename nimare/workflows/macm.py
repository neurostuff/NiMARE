--- conflicted
+++ resolved
@@ -4,15 +4,9 @@
 import pathlib
 from shutil import copyfile
 
-<<<<<<< HEAD
-from ..correct import FWECorrector
-from ..dataset import Dataset, DatasetSearcher
-from ..meta import ALE
-=======
 from nimare.correct import FWECorrector
-from nimare.dataset import Dataset
+from nimare.dataset import Dataset, DatasetSearcher
 from nimare.meta import ALE
->>>>>>> 6cd751e3
 
 LGR = logging.getLogger(__name__)
 
