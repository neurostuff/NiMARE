--- conflicted
+++ resolved
@@ -76,9 +76,7 @@
 
         self.maps = maps
         self.tables = tables
-<<<<<<< HEAD
         self.metadata = {}
-=======
         self.description_ = description
 
     @property
@@ -91,7 +89,6 @@
         """Automatically extract references when the description is set."""
         self.__description = desc
         self.bibtex_ = get_description_references(desc)
->>>>>>> ad09e4fe
 
     def get_map(self, name, return_type="image"):
         """Get stored map as image or array.
